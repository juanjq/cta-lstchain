import astropy.units as u
import matplotlib.pyplot as plt
import numpy as np
import pandas as pd
from ctaplot.plots import plot_sensitivity_magic_performance
from matplotlib.colors import LogNorm
from pyirf.spectral import CRAB_MAGIC_JHEAP2015
from astropy.visualization import quantity_support

from lstchain.spectra.crab import crab_hegra
from lstchain.visualization.plot_dl2 import plot_pos

__all__ = [
    'fill_bin_content',
    'format_axes_array',
    'format_axes_ebin',
    'format_axes_sensitivity',
    'plot_Crab_SED',
    'plot_positions_survived_events',
    'plot_sensitivity',
    'sensitivity_minimization_plot',
    'sensitivity_plot_comparison',
]


def fill_bin_content(ax, sensitivity, energy_bin, n_bins_gammaness, n_bins_theta2):
    """
    Function to fill bin content to be plotted in the case of an
    optimized figure array

    Parameters
    ----------
    ax:    `matplotlib.pyplot.axis`
    sensitivity:  `numpy.ndarray`  sensitivity array
    energy_bin:    `int`  energy bin number
    n_bins_gammaness:    `int`  number of bins in gammaness
    n_bins_theta2:    `int`  number of bins in theta2

    Returns
    -------
    ax:    `matplotlib.pyplot.axis`

    """

    for i in range(0, n_bins_gammaness):
        for j in range(0, n_bins_theta2):
            # With theta2, we start the binning in 0.005 deg^2 and increase up to n_bins_theta2 steps
            # up to reach 0.05 deg^2
            theta2 = 0.005 + 0.005 / 2 + ((0.05 - 0.005) / n_bins_theta2) * j
            # With gammaness, we start with 0.05 and increase up to n_bins_gammaness steps
            # up to reaching 1
            gammaness = 0.1 / 2 + (1 / n_bins_gammaness) * i
            ax.text(theta2, gammaness, "%.2f %%" % sensitivity[energy_bin][i][j],
                    ha="center", va="center", color="w", size=8)
    return ax


def format_axes_ebin(ax, img):
    """
    Format axes for the theta2 and gammaness optimization per energy bin

    Parameters
    ----------
    ax:    `matplotlib.pyplot.axis`
    img:    `matplotlib.image.AxesImage`

    Returns
    -------
    ax:    `matplotlib.pyplot.axis`

    """

    ax.set_aspect('auto')

    ax.set_ylabel(r'Gammaness', fontsize=15)
    ax.set_xlabel(r'$\theta^2$ (deg$^2$)', fontsize=15)

    starty, endy = ax.get_ylim()
    ax.yaxis.set_ticks(np.arange(endy, starty, 0.1)[::-1])
    startx, endx = ax.get_xlim()
    ax.xaxis.set_ticks(np.arange(startx, endx, 0.01))

    fig = ax.get_figure()
    # cbaxes = fig.add_axes([0.9, 0.125, 0.03, 0.755])
    cbar = fig.colorbar(img)  # , cax=cbaxes)
    cbar.set_label('Sensitivity (% Crab)', fontsize=15)


def format_axes_array(ax, arr_i, arr_j, plot):
    """
    Format axes for the theta2 and gammaness optimization for a
    figure array with all energy bins together

    Parameters
    ----------
    ax:    `matplotlib.pyplot.axis`
    arr_i: `int` i index for the square plot
    arr_j: `int` j index for the square plot
    plot:  `matplotlib.pyplot.figure`

    Returns
    -------
    ax:    `matplotlib.pyplot.axis`
    """
    ax.set_aspect(0.5)
    if ((arr_i == 0) and (arr_j == 0)):
        ax.set_ylabel(r'Gammaness', fontsize=15)
    if ((arr_i == 3) and (arr_j == 2)):
        ax.set_xlabel(r'$\theta^2$ (deg$^2$)', fontsize=15)

    starty, endy = ax.get_ylim()
    ax.yaxis.set_ticks(np.arange(endy, starty, 0.1)[::-1])
    startx, endx = ax.get_xlim()
    ax.xaxis.set_ticks(np.arange(startx, endx, 0.1))

    fig = ax.get_figure()
    cbaxes = fig.add_axes([0.91, 0.125, 0.03, 0.755])
    cbar = fig.colorbar(plot, cax=cbaxes)
    cbar.set_label('Sensitivity (% Crab)', fontsize=15)


def format_axes_sensitivity(ax):
    """
    Format axes of the sensitivity plot

    Parameters
    ----------
    ax: `matplotlib.pyplot.axis`

    Returns
    -------
    `matplotlib.pyplot.axis`
    """

    ax.set_xscale("log", nonpositive='clip')
    ax.set_yscale("log", nonpositive='clip')
    # ax.set_xlim(5e-2, 9.e1)
    # ax.set_ylim(1.e-14, 5.e-10)
    ax.set_xlabel("Energy [TeV]")
    ax.set_ylabel(r'E$^2$ $\frac{\mathrm{dN}}{\mathrm{dE}}$ [TeV cm$^{-2}$ s$^{-1}$]')
    ax.grid(ls='--', alpha=.5)


@u.quantity_input(emin=u.TeV, emax=u.TeV)
def plot_Crab_SED(emin, emax, percentage=100, ax=None, **kwargs):
    """
    Plot a percentage of the Crab SED

    Parameters
    ----------
    emin: `astropy.units.quantity.Quantity` compatible with energies
    emax:  astropy.units.quantity.Quantity compatible with energies
    percentage:  `float`  percentage of the Crab Nebula to be plotted
    ax:    `matplotlib.pyplot.axis`
    kwargs: kwargs for `matplotlib.pyplot.plot`

    Returns
    -------
    ax:    `matplotlib.pyplot.axis`
    """
    ax = plt.gca() if ax is None else ax

    energy = np.geomspace(emin.to(u.TeV), emax.to(u.TeV), 40)

    if percentage == 100:
        kwargs.setdefault('label', 'Crab (MAGIC JHEAP 2015)')
    else:
        kwargs.setdefault('label', f'{percentage}% Crab (MAGIC JHEAP 2015)')

    kwargs.setdefault('color', 'gray')
<<<<<<< HEAD

    with quantity_support():
        ax.plot(energy,
                percentage/100. * (energy**2 * CRAB_MAGIC_JHEAP2015(energy)),
                **kwargs
                )

=======
    ax.plot(energy.to_value(u.TeV),
            percentage / 100. * (energy ** 2 * CRAB_MAGIC_JHEAP2015(energy)).to_value(u.TeV / (u.cm * u.cm * u.s)),
            **kwargs
            )
>>>>>>> 7a59d61c
    ax.set_xscale('log')
    ax.set_yscale('log')
    ax.set_xlabel("Energy [TeV]")
    ax.set_ylabel(r'E$^2$ $\frac{\mathrm{dN}}{\mathrm{dE}}$ [TeV cm$^{-2}$ s$^{-1}$]')
    ax.legend()
    return ax


@u.quantity_input(energy=u.TeV, sensitivity=u.TeV/(u.m**2*u.s))
def plot_sensitivity(energy, sensitivity, ax=None, **kwargs):
    """
    Plot the achieved sensitivity

    Parameters
    ----------
    ax:          `matplotlib.pyplot.axis`
    energy:      `astropy.units.quantity.Quantity`  energy array
    sensitivity: `numpy.ndarray`  sensitivity array (bins of energy)

    Returns
    -------
    ax:    `matplotlib.pyplot.axis`

    """
    ax = plt.gca() if ax is None else ax

    mask = sensitivity < 1e100 * sensitivity.unit
    egeom = np.sqrt(energy[1:] * energy[:-1])
    binsize = (energy[1:] - energy[:-1]) / 2

    dFdE = crab_hegra(egeom[mask])

    ax.set_yscale("log")
    ax.set_xscale("log")

    kwargs.setdefault('marker', 'o')
    kwargs.setdefault('color', 'C3')
    kwargs.setdefault('label', 'sensitivity')

    sens_unit = u.TeV / (u.cm * u.cm * u.s)
    with quantity_support():
        ax.errorbar(egeom[mask],
                    sensitivity[mask] / (100 * sens_unit) * (dFdE[0] * egeom[mask] * egeom[mask]).to(sens_unit),
                    xerr=binsize[mask], **kwargs)

    ax.set_xlabel(f'Energy / {energy.unit}')
    ax.set_ylabel(f'Sensitivity / ({sensitivity.unit})')
    plt.tight_layout()

    return ax


def sensitivity_minimization_plot(n_bins_energy, n_bins_gammaness, n_bins_theta2, energy, sensitivity_3Darray):
    """
    Plot the sensitivity minimization plots in different
    energy bins to check that the theta2 and gammaness
    cuts were properly applied

    TODO: Save plots!

    Parameters
    ----------
    n_bins_energy:    `int`  number of bins in energy
    n_bins_gammaness:    `int`  number of bins in gammaness
    n_bins_theta2:    `int`  number of bins in theta2
    energy:  `numpy.ndarray`  energy array
    sensitivity_3Darray: `numpy.ndarray`  sensitivity array (bins of energy, gammaness and theta2)

    Returns
    -------
    figarr: `matplotlib.pyplot.figure`
    """

    # TODO: To be changed!!!
    # if (n_bins_energy == 12):
    #     figarr, axarr = plt.subplots(4,3, sharex=True, sharey=True, figsize=(13.2,18))

    figarr, axarr = plt.subplots(5, 4, sharex=True, sharey=True, figsize=(13.2, 18))

    for i in range(0, n_bins_energy):
        for j in range(0, n_bins_gammaness):
            for k in range(0, n_bins_theta2):
                conditions = (not np.isfinite(sensitivity_3Darray[i, j, k])) or (sensitivity_3Darray[i, j, k] <= 0)
                if conditions:
                    sensitivity_3Darray[i, j, k] = 1

    for ebin in range(0, n_bins_energy):
        if (figarr):
            arr_i = int(ebin / 4)
            arr_j = ebin - int(ebin / 4) * 4
            plot = axarr[arr_i, arr_j].imshow(sensitivity_3Darray[ebin],
                                              cmap='viridis_r',
                                              extent=[0.005, 0.05, 1., 0.],
                                              norm=LogNorm(vmin=sensitivity_3Darray.min(),
                                                           vmax=sensitivity_3Darray.max()),
                                              aspect='auto',
                                              )

        fig, ax = plt.subplots(figsize=(8, 8))
        ax.set_title("Ebin: %.2f - %.2f %s" % (energy[ebin].to_value(),
                                               energy[ebin + 1].to_value(), energy.unit.name))
        img = ax.imshow(sensitivity_3Darray[ebin], cmap='viridis', extent=[0.005, 0.05, 1., 0.], aspect='auto')

        fill_bin_content(ax, sensitivity_3Darray, ebin, n_bins_gammaness, n_bins_theta2)
        format_axes_ebin(ax, img)
        fig.savefig("Ebin%d.png" % ebin)
        if (figarr):
            figarr.subplots_adjust(hspace=0, wspace=0)
            format_axes_array(axarr[arr_i, arr_j], arr_i, arr_j, plot)

    return figarr


@u.quantity_input(energy=u.TeV, sensitivity=u.TeV/(u.m**2*u.s))
def sensitivity_plot_comparison(energy, sensitivity, ax=None):
    """
    Main sensitivity plot.
    We plot the sensitivity achieved, MAGIC sensitivity and Crab SEDs

    Parameters
    ----------
    n_bins_energy:   `int`  number of bins in energy
    energy:    `numpy.ndarray`  sensitivity array
    sens: `numpy.ndarray`  sensitivity array (bins of energy, gammaness and theta2)

    Returns
    -------
    fig_sens: `matplotlib.pyplot.figure` Figure containing sensitivity plot
    """

    # Final sensitivity plot
    ax = plt.gca() if ax is None else ax

    ax = plot_sensitivity(energy, sensitivity, ax=ax)

    emin = 10 * u.GeV
    emax = 100 * u.TeV

    plot_Crab_SED(emin, emax, percentage=100, ax=ax, label=r'Crab')
    plot_Crab_SED(emin, emax, percentage=1, ax=ax, ls='dotted', label='1% Crab')
    plot_Crab_SED(emin, emax, percentage=10, ax=ax, ls='-.', label='10% Crab')

    plot_sensitivity_magic_performance(ax=ax)
    format_axes_sensitivity(ax)
    ax.legend(numpoints=1, prop={'size': 9}, ncol=2, loc='upper right')

    return ax


def plot_positions_survived_events(df_gammas,
                                   df_protons,
                                   gammaness_g, gammaness_p,
                                   theta2_g, p_contained, sensitivity, energy,
                                   n_bins_energy, gammaness_bins, theta2_bins,
                                   save_figure=False):
    """
    Plot positions of surviving events after cuts

    Parameters
    ----------
    df_gammas: `pandas.DataFrame` gammas dl2 parameters
    df_protons: `pandas.DataFrame` protons dl2 parameters
    gammaness_g: `numpy.ndarray`  gammaness array of gamma events
    gammaness_p: `numpy.ndarray`  gammaness array of proton events
    theta2_g: `numpy.ndarray`  theta2 array of gamma events
    p_contained: `numpy.ndarray`  containment of proton events inside
                  the ring established in camera coordinates
    sensitivity: `numpy.ndarray`  array with sensitivity values in energy bins
    energy: `numpy.ndarray`  energy edge bins (size n_bins_energy + 1)
    n_bins_energy: `int`  number of bins in energy
    gammaness_bins: `numpy.ndarray`  gammaness bins
    theta2_bins: `numpy.ndarray`  theta2 bins
    """

    e_reco_g = df_gammas.reco_energy
    e_reco_p = df_protons.reco_energy
    for i in range(0, n_bins_energy):
        fig, ax = plt.subplots()
        print("Energy range [GeV]: ", energy[i], energy[i + 1])
        ind = np.unravel_index(np.nanargmin(sensitivity[i], axis=None), sensitivity[i].shape)
        events_g = df_gammas[(e_reco_g < energy[i + 1]) & (e_reco_g > energy[i]) \
                             & (gammaness_g > gammaness_bins[ind[0]]) & (theta2_g < theta2_bins[ind[1]])]

        events_p = df_protons[(e_reco_p < energy[i + 1]) & (e_reco_p > energy[i]) \
                              & (gammaness_p > gammaness_bins[ind[0]]) & p_contained]
        events_p.intensity.hist()
        ax.set_xlabel("Log(10) Intensity Protons")
        fig.savefig("intensity_prot%d" % i)

        df = pd.concat([events_g, events_p], ignore_index=True)
        plot_pos(df, True)

        if (save_figure):
            fig.savefig("srcpos_bin%d" % i)<|MERGE_RESOLUTION|>--- conflicted
+++ resolved
@@ -168,7 +168,6 @@
         kwargs.setdefault('label', f'{percentage}% Crab (MAGIC JHEAP 2015)')
 
     kwargs.setdefault('color', 'gray')
-<<<<<<< HEAD
 
     with quantity_support():
         ax.plot(energy,
@@ -176,12 +175,6 @@
                 **kwargs
                 )
 
-=======
-    ax.plot(energy.to_value(u.TeV),
-            percentage / 100. * (energy ** 2 * CRAB_MAGIC_JHEAP2015(energy)).to_value(u.TeV / (u.cm * u.cm * u.s)),
-            **kwargs
-            )
->>>>>>> 7a59d61c
     ax.set_xscale('log')
     ax.set_yscale('log')
     ax.set_xlabel("Energy [TeV]")
