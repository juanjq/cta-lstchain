"""This is a module for extracting data from simtelarray files and
calculate image parameters of the events: Hillas parameters, timing
parameters. They can be stored in HDF5 file. The option of saving the
full camera image is also available.

"""
import os
import logging
import math
from functools import partial
import numpy as np
<<<<<<< HEAD
from pathlib import Path
=======
import pandas as pd
import tables
import astropy.units as u
from astropy.table import Table
from traitlets.config import Config

from ctapipe.utils import get_dataset_path
from ctapipe.io import event_source, HDF5TableWriter
from ctapipe.instrument import OpticsDescription
>>>>>>> e13b0b70
from ctapipe.image import (
    hillas_parameters,
    tailcuts_clean,
    HillasParameterizationError,
)
from ctapipe.image.cleaning import number_of_islands

from . import utils
from .volume_reducer import apply_volume_reduction
from ..io.lstcontainers import ExtraImageInfo
from ..calib.camera import lst_calibration, load_calibrator_from_config
from ..io import DL1ParametersContainer, standard_config, replace_config
from ..image.muon import analyze_muon_event, tag_pix_thr
from ..image.muon import create_muon_table, fill_muon_event


from ..io import (
    write_simtel_energy_histogram,
    write_mcheader,
    write_array_info,
    global_metadata,
    add_global_metadata,
    write_metadata,
    write_subarray_tables,
)
from ..io.io import add_column_table

from . import disp
from .utils import sky_to_camera
from .utils import unix_tai_to_utc
from ..calib.camera.calibrator import LSTCameraCalibrator
from ..calib.camera.r0 import LSTR0Corrections
from ..pointing import PointingPosition


__all__ = [
    'get_dl1',
    'r0_to_dl1',
    'add_disp_to_parameters_table',
]


cleaning_method = tailcuts_clean


filters = tables.Filters(
    complevel=5,            # enable compression, with level 0=disabled, 9=max
    complib='blosc:zstd',   # compression using blosc
    fletcher32=True,        # attach a checksum to each chunk for error correction
    bitshuffle=False,       # for BLOSC, shuffle bits for better compression
)


def get_dl1(calibrated_event, telescope_id, dl1_container = None,
            custom_config = {}, use_main_island = True):
    """
    Return a DL1ParametersContainer of extracted features from a calibrated event.
    The DL1ParametersContainer can be passed to be filled if created outside the function
    (faster for multiple event processing)

    Parameters
    ----------
    calibrated_event: ctapipe event container
    telescope_id: `int`
    dl1_container: DL1ParametersContainer
    custom_config: path to a configuration file
        configuration used for tailcut cleaning
        superseeds the standard configuration
    use_main_island: `bool` Use only the main island 
        to calculate DL1 parameters

    Returns
    -------
    DL1ParametersContainer
    """

    config = replace_config(standard_config, custom_config)
    cleaning_parameters = config["tailcut"]

    dl1_container = DL1ParametersContainer() if dl1_container is None else dl1_container

    tel = calibrated_event.inst.subarray.tels[telescope_id]
    dl1 = calibrated_event.dl1.tel[telescope_id]
    camera = tel.camera

    image = dl1.image
    pulse_time = dl1.pulse_time

    signal_pixels = cleaning_method(camera, image, **cleaning_parameters)
    n_pixels = np.count_nonzero(signal_pixels)

    if n_pixels > 0:
        # check the number of islands
        num_islands, island_labels = number_of_islands(camera, signal_pixels)

        if use_main_island:
            n_pixels_on_island = np.zeros(num_islands + 1)

            for iisland in range(1, num_islands + 1):
                n_pixels_on_island[iisland] = np.sum(island_labels == iisland)

            max_island_label = np.argmax(n_pixels_on_island)
            signal_pixels[island_labels != max_island_label] = False

        hillas = hillas_parameters(camera[signal_pixels], image[signal_pixels])

        # Fill container
        dl1_container.fill_hillas(hillas)
        dl1_container.fill_event_info(calibrated_event)
        dl1_container.set_mc_core_distance(calibrated_event, telescope_id)
        dl1_container.set_mc_type(calibrated_event)
        dl1_container.set_timing_features(camera[signal_pixels],
                                          image[signal_pixels],
                                          pulse_time[signal_pixels],
                                          hillas)
        dl1_container.set_leakage(camera, image, signal_pixels)
        dl1_container.set_concentration(camera, image, hillas)
        dl1_container.n_pixels = n_pixels
        dl1_container.n_islands = num_islands
        dl1_container.set_telescope_info(calibrated_event, telescope_id)

        return dl1_container

    else:
        return None


def r0_to_dl1(
    input_filename=get_dataset_path('gamma_test_large.simtel.gz'),
    output_filename=None,
    custom_config={},
    pedestal_path=None,
    calibration_path=None,
    time_calibration_path=None,
    pointing_file_path=None,
    ucts_t0_dragon=math.nan,
    dragon_counter0=math.nan,
    ucts_t0_tib=math.nan,
    tib_counter0=math.nan
):
    """
    Chain r0 to dl1
    Save the extracted dl1 parameters in output_filename

    Parameters
    ----------
    input_filename: str
        path to input file, default: `gamma_test_large.simtel.gz`
    output_filename: str
        path to output file, default: `./` + basename(input_filename)
    custom_config: path to a configuration file
    pedestal_path: Path to the DRS4 pedestal file
    calibration_path: Path to the file with calibration constants and
        pedestals
    time_calibration_path: Path to the DRS4 time correction file
        pointing_file_path: path to the Drive log with the pointing information
        Arguments below are just temporal and will be removed whenever UCTS+EvB
        is proved to stably and reliably provide timestamps.
    ucts_t0_dragon: first valid ucts_time
    dragon_counter0: Dragon counter corresponding to ucts_t0_dragon
    ucts_t0_tib: first valid ucts_time for the first valid TIB counter
    tib_counter0: first valid TIB counter

    Returns
    -------

    """
    if output_filename is None:
<<<<<<< HEAD
        if (input_filename.startswith('LST')):
            output_filename = (
                'dl1_' + os.path.basename(input_filename).split('.',5)[0] + '.' 
                + os.path.basename(input_filename).split('.',5)[2] + '.' 
                + os.path.basename(input_filename).split('.',5)[3] + '.h5'
                )
        else:
            p = Path(input_filename)
            output_filename = p.with_name('dl1_' + p.name).with_suffix('.h5')

=======
        output_filename = (
            'dl1_' + os.path.basename(input_filename).rsplit('.', 1)[0] + '.h5'
        )
>>>>>>> e13b0b70
    if os.path.exists(output_filename):
        raise IOError(output_filename + ' exists, exiting.')

    config = replace_config(standard_config, custom_config)

    custom_calibration = config["custom_calibration"]

    source = event_source(input_filename)

    is_simu = source.metadata['is_simulation']

    source.allowed_tels = config["allowed_tels"]
    if config["max_events"] is not None:
        source.max_events = config["max_events"]

    metadata = global_metadata(source)
    write_metadata(metadata, output_filename)

    cal_mc = load_calibrator_from_config(config)

    # minimum number of pe in a pixel to include it
    # in calculation of muon ring time (peak sample):
    min_pe_for_muon_t_calc = 10.

    # Dictionary to store muon ring parameters
    muon_parameters  = create_muon_table()

    if not is_simu:

        # TODO : add DRS4 calibration config in config file, read it and pass it here
        r0_r1_calibrator = LSTR0Corrections(
            pedestal_path=pedestal_path, tel_id=1,
        )

        # all this will be cleaned up in a next PR related to the configuration files
        r1_dl1_calibrator = LSTCameraCalibrator(
            calibration_path=calibration_path,
            time_calibration_path=time_calibration_path,
            extractor_product=config['image_extractor'],
            gain_threshold=Config(config).gain_selector_config['threshold'],
            config=Config(config),
            allowed_tels=[1],
        )

        # Pulse extractor for muon ring analysis.
        # Same parameters (window_width and _shift) as the one for showers,
        # but using GlobalPeakWindowSum, since the signal for the rings is expected to
        # be very isochronous
        r1_dl1_calibrator_for_muon_rings = LSTCameraCalibrator(
            calibration_path=calibration_path,
            time_calibration_path=time_calibration_path,
            extractor_product=config['image_extractor_for_muons'],
            gain_threshold=Config(config).gain_selector_config['threshold'],
            config=Config(config),
            allowed_tels=[1],
        )

    dl1_container = DL1ParametersContainer()

    if pointing_file_path:
        # Open drive report
        pointings = PointingPosition(drive_path=pointing_file_path)
        drive_data = pointings._read_drive_report()

    extra_im = ExtraImageInfo()
    extra_im.prefix = ''  # get rid of the prefix

    writer = HDF5TableWriter(
        filename=output_filename,
        group_name='dl1/event',
        mode='a',
        filters=filters,
        add_prefix=True,
        # overwrite=True,
    )

    with writer:
        print("USING FILTERS: ", writer._h5file.filters)

        for i, event in enumerate(source):

            # first event, write general info to file
            if i == 0:
                write_array_info(event, output_filename)
                # Write extra information to the DL1 file
                if is_simu:
                    write_mcheader(
                        event.mcheader,
                        output_filename,
                        obs_id=event.r0.obs_id,
                        filters=filters,
                        metadata=metadata,
                    )
                    subarray = event.inst.subarray

                    # build a mapping of tel_id back to tel_index:
                    # (note this should be part of SubarrayDescription)
                    idx = np.zeros(max(subarray.tel_indices) + 1)
                    for key, val in subarray.tel_indices.items():
                        idx[key] = val

                    # the final transform then needs the mapping and the number of telescopes
                    tel_list_transform = partial(
                        utils.expand_tel_list,
                        max_tels = len(event.inst.subarray.tel) + 1,
                    )

                    writer.add_column_transform(
                        table_name = 'subarray/trigger',
                        col_name = 'tels_with_trigger',
                        transform = tel_list_transform
                    )

            if i % 100 == 0:
                print(i)

            event.dl0.prefix = ''
            event.mc.prefix = 'mc'
            event.trig.prefix = ''

            # write sub tables
            if is_simu:
                write_subarray_tables(writer, event, metadata)
                if not custom_calibration:
                    cal_mc(event)

            else:
                r0_r1_calibrator.calibrate(event)
                r1_dl1_calibrator(event)

            # Temporal volume reducer for lstchain - dl1 level must be filled and dl0 will be overwritten.
            # When the last version of the method is implemented, vol. reduction will be done at dl0
            apply_volume_reduction(event, config)
            # FIXME? This should be eventually done after we evaluate whether the image is
            # a candidate muon ring. In that case the full image could be kept, or reduced
            # only after the ring analysis is complete.

            for ii, telescope_id in enumerate(event.r0.tels_with_data):

                tel = event.dl1.tel[telescope_id]
                tel.prefix = ''  # don't really need one
                # remove the first part of the tel_name which is the type 'LST', 'MST' or 'SST'
                tel_name = str(event.inst.subarray.tel[telescope_id])[4:]
                tel_name = tel_name.replace('-003', '')

                if custom_calibration:
                    lst_calibration(event, telescope_id)

                try:
                    dl1_filled = get_dl1(event, telescope_id,
                                         dl1_container = dl1_container,
                                         custom_config = config,
                                         use_main_island = True)

                except HillasParameterizationError:
                    logging.exception(
                        'HillasParameterizationError in get_dl1()'
                    )
                    continue

                if dl1_filled is not None:

                    # Some custom def
                    dl1_container.wl = dl1_container.width / dl1_container.length
                    # Log10(Energy) in TeV
                    if is_simu:
                        dl1_container.mc_energy = event.mc.energy.to_value(u.TeV)
                        dl1_container.log_mc_energy = np.log10(event.mc.energy.to_value(u.TeV))
                        dl1_container.fill_mc(event)

                    dl1_container.log_intensity = np.log10(dl1_container.intensity)
                    dl1_container.gps_time = event.trig.gps_time.value

                    if not is_simu:
                        # GPS + WRS + UCTS is now working in its nominal configuration.
                        # These TS are stored into ucts_time container.
                        # TS can be alternatively calculated from the TIB and
                        # Dragon modules counters based on the first valid UCTS TS
                        # as the reference point. For the time being, the three TS
                        # are stored in the DL1 files for checking purposes.

                        ucts_time = event.lst.tel[telescope_id].evt.ucts_timestamp * 1e-9  # secs

                        module_id = 82  # Get counters from the central Dragon module

                        if math.isnan(ucts_t0_dragon) and math.isnan(dragon_counter0) \
                           and math.isnan(ucts_t0_tib) and math.isnan(tib_counter0):
                            # Dragon/TIB timestamps not based on a valid absolute reference timestamp
                            dragon_time = (event.lst.tel[telescope_id].svc.date +
                                event.lst.tel[telescope_id].evt.pps_counter[module_id] +
                                event.lst.tel[telescope_id].evt.tenMHz_counter[module_id] * 10**(-7))

                            tib_time = (event.lst.tel[telescope_id].svc.date +
                                event.lst.tel[telescope_id].evt.tib_pps_counter +
                                event.lst.tel[telescope_id].evt.tib_tenMHz_counter * 10**(-7))

                        else:
                            # Dragon/TIB timestamps based on a valid absolute reference timestamp
                            dragon_time = ((ucts_t0_dragon - dragon_counter0) * 1e-9 +  # secs
                                event.lst.tel[telescope_id].evt.pps_counter[module_id] +
                                event.lst.tel[telescope_id].evt.tenMHz_counter[module_id] * 10**(-7))

                            tib_time = ((ucts_t0_tib - tib_counter0) * 1e-9 +  # secs
                                event.lst.tel[telescope_id].evt.tib_pps_counter +
                                event.lst.tel[telescope_id].evt.tib_tenMHz_counter * 10**(-7))

                        # FIXME: directly use unix_tai format whenever astropy v4.1 is out
                        ucts_time_utc = unix_tai_to_utc(ucts_time)
                        dragon_time_utc = unix_tai_to_utc(dragon_time)
                        tib_time_utc = unix_tai_to_utc(tib_time)

                        dl1_container.ucts_time = ucts_time_utc.unix
                        dl1_container.dragon_time = dragon_time_utc.unix
                        dl1_container.tib_time = tib_time_utc.unix

                        # Select the timestamps to be used for pointing interpolation
                        if config['timestamps_pointing'] == "ucts":
                            event_timestamps = ucts_time_utc.unix
                        elif config['timestamps_pointing'] == "dragon":
                            event_timestamps = dragon_time_utc.unix
                        elif config['timestamps_pointing'] == "tib":
                            event_timestamps = tib_time_utc.unix
                        else:
                            raise ValueError("The timestamps_pointing option is not a valid one. \
                                             Try ucts (default), dragon or tib.")

                        if pointing_file_path and event_timestamps > 0:
                            azimuth, altitude = pointings.cal_pointingposition(event_timestamps, drive_data)
                            event.pointing[telescope_id].azimuth = azimuth
                            event.pointing[telescope_id].altitude = altitude
                            dl1_container.az_tel = azimuth
                            dl1_container.alt_tel = altitude
                        else:
                            dl1_container.az_tel = u.Quantity(np.nan, u.rad)
                            dl1_container.alt_tel = u.Quantity(np.nan, u.rad)


                        # Until the TIB trigger_type is fully reliable, we also add
                        # the ucts_trigger_type to the data
                        extra_im.ucts_trigger_type = event.lst.tel[telescope_id].evt.ucts_trigger_type


                    # FIXME: no need to read telescope characteristics like foclen for every event!
                    foclen = event.inst.subarray.tel[telescope_id].optics.equivalent_focal_length
                    mirror_area = u.Quantity(event.inst.subarray.tel[telescope_id].optics.mirror_area, u.m**2)
                    width = np.rad2deg(np.arctan2(dl1_container.width, foclen))
                    length = np.rad2deg(np.arctan2(dl1_container.length, foclen))
                    dl1_container.width = width.value
                    dl1_container.length = length.value

                    dl1_container.prefix = tel.prefix

                    extra_im.tel_id = telescope_id
                    extra_im.num_trig_pix = event.r0.tel[telescope_id].num_trig_pix
                    extra_im.trigger_time = event.r0.tel[telescope_id].trigger_time
                    extra_im.trigger_type = event.r0.tel[telescope_id].trigger_type
                    extra_im.trig_pix_id = event.r0.tel[telescope_id].trig_pix_id

                    for container in [extra_im, dl1_container, event.r0, tel]:
                        add_global_metadata(container, metadata)

                    event.r0.prefix = ''

                    writer.write(table_name = f'telescope/image/{tel_name}',
                                 containers = [event.r0, tel, extra_im])
                    writer.write(table_name = f'telescope/parameters/{tel_name}',
                                 containers = [dl1_container, extra_im])


                    # Muon ring analysis, for real data only (MC is done starting from DL1 files)
                    if not is_simu:
                        bad_pixels = event.mon.tel[telescope_id].calibration.unusable_pixels[0]
                        # Set to 0 unreliable pixels:
                        image = tel.image*(~bad_pixels)

                        # process only promising events, in terms of # of pixels with large signals:
                        if tag_pix_thr(image): 

                            # re-calibrate r1 to obtain new dl1, using a more adequate pulse integrator for muon rings
                            numsamples = event.r1.tel[telescope_id].waveform.shape[2] # not necessarily the same as in r0!
                            bad_pixels_hg = event.mon.tel[telescope_id].calibration.unusable_pixels[0]
                            bad_pixels_lg = event.mon.tel[telescope_id].calibration.unusable_pixels[1]
                            # Now set to 0 all samples in unreliable pixels. Important for global peak
                            # integrator in case of crazy pixels!  TBD: can this be done in a simpler
                            # way?
                            bad_waveform = np.array(([np.transpose(np.array(numsamples*[bad_pixels_hg])),
                                                      np.transpose(np.array(numsamples*[bad_pixels_lg]))]))

                            # print('hg bad pixels:',np.where(bad_pixels_hg))
                            # print('lg bad pixels:',np.where(bad_pixels_lg))

                            event.r1.tel[telescope_id].waveform *= ~bad_waveform
                            r1_dl1_calibrator_for_muon_rings(event)

                            tel = event.dl1.tel[telescope_id]
                            image = tel.image*(~bad_pixels)

                            # Check again: with the extractor for muon rings (most likely GlobalPeakWindowSum)
                            # perhaps the event is no longer promising (e.g. if it has a large time evolution)
                            if not tag_pix_thr(image):
                                good_ring = False
                            else:
                                # read geometry from event.inst. But not needed for every event. FIXME?
                                geom = event.inst.subarray.tel[telescope_id].camera

                                muonintensityparam, size_outside_ring, muonringparam, good_ring, \
                                    radial_distribution, mean_pixel_charge_around_ring = \
                                    analyze_muon_event(event.r0.event_id, image, geom, foclen,
                                                       mirror_area, False, '')
                                #                      mirror_area, True, './') # (test) plot muon rings as png files

                                # Now we want to obtain the waveform sample (in HG and LG) at which the ring light peaks:
                                bright_pixels_waveforms = event.r1.tel[telescope_id].waveform[:,image>min_pe_for_muon_t_calc,:]
                                stacked_waveforms = np.sum(bright_pixels_waveforms, axis=-2)
                                # stacked waveforms from all bright pixels; shape (ngains, nsamples)
                                hg_peak_sample = np.argmax(stacked_waveforms, axis=-1)[0]
                                lg_peak_sample = np.argmax(stacked_waveforms, axis=-1)[1]


                            if good_ring:
                                fill_muon_event(muon_parameters, good_ring, event.r0.event_id, dragon_time,
                                                muonintensityparam, muonringparam, radial_distribution,
                                                size_outside_ring, mean_pixel_charge_around_ring,
                                                hg_peak_sample, lg_peak_sample)


                    # writes mc information per telescope, including photo electron image
                    if is_simu \
                            and (event.mc.tel[telescope_id].photo_electron_image > 0).any() \
                            and config['write_pe_image']:
                        event.mc.tel[telescope_id].prefix = ''
                        writer.write(table_name = f'simulation/{tel_name}',
                                     containers = [event.mc.tel[telescope_id], extra_im]
                                     )

    if is_simu:
        ### Reconstruct source position from disp for all events and write the result in the output file
        for tel_name in ['LST_LSTCam']:
            focal = OpticsDescription.from_name(tel_name.split('_')[0]).equivalent_focal_length
            dl1_params_key = f'dl1/event/telescope/parameters/{tel_name}'
            add_disp_to_parameters_table(output_filename, dl1_params_key, focal)

        # Write energy histogram from simtel file and extra metadata
        # ONLY of the simtel file has been read until the end, otherwise it seems to hang here forever
        if source.max_events is None:
            write_simtel_energy_histogram(source, output_filename, obs_id = event.dl0.obs_id, 
                                          metadata = metadata)
    else:
        dir = os.path.dirname(output_filename)
        name = os.path.basename(output_filename)
        k = name.find('Run')
        muon_output_filename = name[0:name.find('LST-')+5] + '.' + \
                               name[k:k+13] + '.fits'
    
        muon_output_filename =  dir+'/'+muon_output_filename.replace("dl1", "muons")
        table = Table(muon_parameters)
        table.write(muon_output_filename, format='fits', overwrite=True)


def add_disp_to_parameters_table(dl1_file, table_path, focal):
    """
    Reconstruct the disp parameters and source position from a DL1 parameters table and write the result in the file

    Parameters
    ----------
    dl1_file: HDF5 DL1 file containing the required field in `table_path`:
        - mc_alt
        - mc_az
        - mc_alt_tel
        - mc_az_tel

    table_path: path to the parameters table in the file
    focal: focal of the telescope
    """
    df = pd.read_hdf(dl1_file, key = table_path)

    source_pos_in_camera = sky_to_camera(df.mc_alt.values * u.rad,
                                         df.mc_az.values * u.rad,
                                         focal,
                                         df.mc_alt_tel.values * u.rad,
                                         df.mc_az_tel.values * u.rad,
                                         )
    disp_parameters = disp.disp(df.x.values * u.m,
                                df.y.values * u.m,
                                source_pos_in_camera.x,
                                source_pos_in_camera.y)

    with tables.open_file(dl1_file, mode = "a") as file:
        tab = file.root[table_path]
        add_column_table(tab, tables.Float32Col, 'disp_dx', disp_parameters[0].value)
        tab = file.root[table_path]
        add_column_table(tab, tables.Float32Col, 'disp_dy', disp_parameters[1].value)
        tab = file.root[table_path]
        add_column_table(tab, tables.Float32Col, 'disp_norm', disp_parameters[2].value)
        tab = file.root[table_path]
        add_column_table(tab, tables.Float32Col, 'disp_angle', disp_parameters[3].value)
        tab = file.root[table_path]
        add_column_table(tab, tables.Float32Col, 'disp_sign', disp_parameters[4])
        tab = file.root[table_path]
        add_column_table(tab, tables.Float32Col, 'src_x', source_pos_in_camera.x.value)
        tab = file.root[table_path]
        add_column_table(tab, tables.Float32Col, 'src_y', source_pos_in_camera.y.value)<|MERGE_RESOLUTION|>--- conflicted
+++ resolved
@@ -9,9 +9,7 @@
 import math
 from functools import partial
 import numpy as np
-<<<<<<< HEAD
 from pathlib import Path
-=======
 import pandas as pd
 import tables
 import astropy.units as u
@@ -21,7 +19,6 @@
 from ctapipe.utils import get_dataset_path
 from ctapipe.io import event_source, HDF5TableWriter
 from ctapipe.instrument import OpticsDescription
->>>>>>> e13b0b70
 from ctapipe.image import (
     hillas_parameters,
     tailcuts_clean,
@@ -190,7 +187,6 @@
 
     """
     if output_filename is None:
-<<<<<<< HEAD
         if (input_filename.startswith('LST')):
             output_filename = (
                 'dl1_' + os.path.basename(input_filename).split('.',5)[0] + '.' 
@@ -201,11 +197,6 @@
             p = Path(input_filename)
             output_filename = p.with_name('dl1_' + p.name).with_suffix('.h5')
 
-=======
-        output_filename = (
-            'dl1_' + os.path.basename(input_filename).rsplit('.', 1)[0] + '.h5'
-        )
->>>>>>> e13b0b70
     if os.path.exists(output_filename):
         raise IOError(output_filename + ' exists, exiting.')
 
