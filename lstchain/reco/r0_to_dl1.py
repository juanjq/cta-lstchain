"""This is a module for extracting data from simtelarray and observed
files and calculate image parameters of the events: Hillas parameters,
timing parameters. They can be stored in HDF5 file. The option of saving the
full camera image is also available.

"""
import logging
import os
from copy import deepcopy
from functools import partial
from pathlib import Path

import astropy.units as u
import numpy as np
import pandas as pd
import tables
from astropy.table import Table
from ctapipe.image import (
    HillasParameterizationError,
    hillas_parameters,
    tailcuts_clean,
    apply_time_delta_cleaning,
)
from ctapipe.image.morphology import number_of_islands
from ctapipe.instrument import OpticsDescription
from ctapipe.io import EventSource, HDF5TableWriter
from ctapipe.utils import get_dataset_path
from traitlets.config import Config
from ctapipe.calib.camera import CameraCalibrator
from ctapipe.containers import EventType
from . import disp
from . import utils
from .utils import sky_to_camera
from .volume_reducer import apply_volume_reduction
from ..calib.camera import lst_calibration, load_calibrator_from_config
from ..calib.camera.calibration_calculator import CalibrationCalculator
from ..image.muon import analyze_muon_event, tag_pix_thr
from ..image.muon import create_muon_table, fill_muon_event
from ..io import (
    DL1ParametersContainer,
    replace_config,
    standard_config,
    HDF5_ZSTD_FILTERS,
)
from ..io import (
    add_global_metadata,
    global_metadata,
    write_calibration_data,
    write_mcheader,
    write_metadata,
    write_simtel_energy_histogram,
    write_subarray_tables,
)
from ..io.io import add_column_table
from ..io.lstcontainers import ExtraImageInfo, DL1MonitoringEventIndexContainer
from ..paths import parse_r0_filename, run_to_dl1_filename, r0_to_dl1_filename
from ..io.io import dl1_params_lstcam_key

logger = logging.getLogger(__name__)


__all__ = [
    "add_disp_to_parameters_table",
    "get_dl1",
    "r0_to_dl1",
]


cleaning_method = tailcuts_clean


def get_dl1(
    calibrated_event,
    subarray,
    telescope_id,
    dl1_container=None,
    custom_config={},
):
    """
    Return a DL1ParametersContainer of extracted features from a calibrated event.
    The DL1ParametersContainer can be passed to be filled if created outside the function
    (faster for multiple event processing)

    Parameters
    ----------
    calibrated_event: ctapipe event container
    subarray: `ctapipe.instrument.subarray.SubarrayDescription`
    telescope_id: `int`
    dl1_container: DL1ParametersContainer
    custom_config: path to a configuration file
        configuration used for tailcut cleaning
        supersedes the standard configuration

    Returns
    -------
    DL1ParametersContainer
    """

    config = replace_config(standard_config, custom_config)

    # pop delta_time and use_main_island, so we can cleaning_parameters to tailcuts
    cleaning_parameters = config["tailcut"].copy()
    delta_time = cleaning_parameters.pop("delta_time", None)
    use_main_island = cleaning_parameters.pop("use_only_main_island", True)

    dl1_container = DL1ParametersContainer() if dl1_container is None else dl1_container

    dl1 = calibrated_event.dl1.tel[telescope_id]
    telescope = subarray.tel[telescope_id]
    camera_geometry = telescope.camera.geometry

    image = dl1.image
    peak_time = dl1.peak_time

    signal_pixels = cleaning_method(camera_geometry, image, **cleaning_parameters)
    n_pixels = np.count_nonzero(signal_pixels)

    if n_pixels > 0:
        # check the number of islands
        num_islands, island_labels = number_of_islands(camera_geometry, signal_pixels)

        if use_main_island:
            n_pixels_on_island = np.bincount(island_labels)
            n_pixels_on_island[
                0
            ] = 0  # first island is no-island and should not be considered
            max_island_label = np.argmax(n_pixels_on_island)
            signal_pixels[island_labels != max_island_label] = False

        if delta_time is not None:
            cleaned_pixel_times = peak_time
            # makes sure only signal pixels are used in the time
            # check:
            cleaned_pixel_times[~signal_pixels] = np.nan

            signal_pixels = apply_time_delta_cleaning(
                camera_geometry,
                signal_pixels,
                cleaned_pixel_times,
                min_number_neighbors=1,
                time_limit=delta_time,
            )

        # count surviving pixels
        n_pixels = np.count_nonzero(signal_pixels)

        if n_pixels > 0:
            hillas = hillas_parameters(
                camera_geometry[signal_pixels], image[signal_pixels]
            )

            # Fill container
            dl1_container.fill_hillas(hillas)

            # convert ctapipe's width and length (in m) to deg:
            foclen = subarray.tel[telescope_id].optics.equivalent_focal_length
            width = np.rad2deg(np.arctan2(dl1_container.width, foclen))
            length = np.rad2deg(np.arctan2(dl1_container.length, foclen))
            dl1_container.width = width
            dl1_container.length = length
            dl1_container.wl = dl1_container.width / dl1_container.length

            dl1_container.set_timing_features(
                camera_geometry[signal_pixels],
                image[signal_pixels],
                peak_time[signal_pixels],
                hillas,
            )
            dl1_container.set_leakage(camera_geometry, image, signal_pixels)
            dl1_container.set_concentration(camera_geometry, image, hillas)
            dl1_container.n_pixels = n_pixels
            dl1_container.n_islands = num_islands
            dl1_container.log_intensity = np.log10(dl1_container.intensity)

    # We set other fields which still make sense for a non-parametrized
    # image:
    dl1_container.set_telescope_info(subarray, telescope_id)

    return dl1_container


def r0_to_dl1(
    input_filename=get_dataset_path("gamma_test_large.simtel.gz"),
    output_filename=None,
    custom_config={},
):
    """
    Chain r0 to dl1
    Save the extracted dl1 parameters in output_filename

    Parameters
    ----------
    input_filename: str
        path to input file, default: `gamma_test_large.simtel.gz`
    output_filename: str or None
        path to output file, defaults to writing dl1 into the current directory
    custom_config: path to a configuration file

    Returns
    -------

    """

    if output_filename is None:
        try:
            run = parse_r0_filename(input_filename)
            output_filename = run_to_dl1_filename(run.tel_id, run.run, run.subrun)
        except ValueError:
            output_filename = r0_to_dl1_filename(Path(input_filename).name)

    if os.path.exists(output_filename):
        raise IOError(str(output_filename) + " exists, exiting.")

    config = replace_config(standard_config, custom_config)

    custom_calibration = config["custom_calibration"]

    source = EventSource(
        input_url=input_filename, config=Config(config["source_config"])
    )
    subarray = source.subarray
    is_simu = source.is_simulation

    metadata = global_metadata(source)
    write_metadata(metadata, output_filename)

    cal_mc = load_calibrator_from_config(config, subarray)

    # minimum number of pe in a pixel to include it
    # in calculation of muon ring time (peak sample):
    min_pe_for_muon_t_calc = 10.0

    # Dictionary to store muon ring parameters
    muon_parameters = create_muon_table()

    # all this will be cleaned up in a next PR related to the configuration files
    r1_dl1_calibrator = CameraCalibrator(
        image_extractor_type=config["image_extractor"],
        config=Config(config),
        subarray=subarray,
    )

    if not is_simu:

        # Pulse extractor for muon ring analysis. Same parameters (window_width and _shift) as the one for showers, but
        # using GlobalPeakWindowSum, since the signal for the rings is expected to be very isochronous
        r1_dl1_calibrator_for_muon_rings = CameraCalibrator(
            image_extractor_type=config["image_extractor_for_muons"],
            config=Config(config),
            subarray=subarray,
        )

        # Component to process interleaved pedestal and flat-fields
        calib_config = Config(config[config["calibration_product"]])

        calibration_calculator = CalibrationCalculator.from_name(
            config["calibration_product"], config=calib_config, subarray=source.subarray
        )

    calibration_index = DL1MonitoringEventIndexContainer()

    dl1_container = DL1ParametersContainer()

    extra_im = ExtraImageInfo()
    extra_im.prefix = ""  # get rid of the prefix

    # Write extra information to the DL1 file
    subarray.to_hdf(output_filename)

    if is_simu:
        write_mcheader(
            source.simulation_config,
            output_filename,
            obs_id=source.obs_ids[0],
            filters=HDF5_ZSTD_FILTERS,
            metadata=metadata,
        )

    with HDF5TableWriter(
        filename=output_filename,
        group_name="dl1/event",
        mode="a",
        filters=HDF5_ZSTD_FILTERS,
        add_prefix=True,
        # overwrite=True,
    ) as writer:

        if is_simu:
            subarray = subarray
            # build a mapping of tel_id back to tel_index:
            # (note this should be part of SubarrayDescription)
            idx = np.zeros(max(subarray.tel_indices) + 1)
            for key, val in subarray.tel_indices.items():
                idx[key] = val

            # the final transform then needs the mapping and the number of telescopes
            tel_list_transform = partial(
                utils.expand_tel_list,
                max_tels=max(subarray.tel) + 1,
            )

            writer.add_column_transform(
                table_name="subarray/trigger",
                col_name="tels_with_trigger",
                transform=tel_list_transform,
            )
            writer.exclude(f'subarray/trigger', 'tel')

        # Forcing filters for the dl1 dataset that are currently read from the pre-existing files
        # This should be fixed in ctapipe and then corrected here
        writer._h5file.filters = HDF5_ZSTD_FILTERS
        logger.info(f"USING FILTERS: {writer._h5file.filters}")

        for i, event in enumerate(source):

            if i % 100 == 0:
                logger.info(i)

            event.dl0.prefix = ""
            event.trigger.prefix = ""
            if event.simulation is not None:
                event.simulation.prefix = "mc"

            dl1_container.reset()

            # write sub tables
            if is_simu:
                write_subarray_tables(writer, event, metadata)
                if not custom_calibration:
                    cal_mc(event)
                if config["mc_image_scaling_factor"] != 1:
                    rescale_dl1_charge(event, config["mc_image_scaling_factor"])

            else:
                if i == 0:
                    # initialize the telescope
                    # FIXME? LST calibrator is only for one telescope
                    # it should be inside the telescope loop (?)

                    tel_id = calibration_calculator.tel_id


                    #initialize the event monitoring data
                    event.mon = deepcopy(source.r0_r1_calibrator.mon_data)

                    # write the first calibration event (initialized from calibration h5 file)
                    write_calibration_data(
                        writer,
                        calibration_index,
                        event.mon.tel[tel_id],
                        new_ped=True,
                        new_ff=True,
                    )

                # flat-field or pedestal:
                if (
                    event.trigger.event_type == EventType.FLATFIELD
                    or event.trigger.event_type == EventType.SKY_PEDESTAL
                ):

                    # process interleaved events (pedestals, ff, calibration)
                    (
                        new_ped_event,
                        new_ff_event,
                    ) = calibration_calculator.process_interleaved(event)

                    # write monitoring containers if updated
                    if new_ped_event or new_ff_event:
                        write_calibration_data(
                            writer,
                            calibration_index,
                            event.mon.tel[tel_id],
                            new_ped=new_ped_event,
                            new_ff=new_ff_event,
                        )

                    # calibrate and gain select the event by hand for DL1
                    source.r0_r1_calibrator.calibrate(event)

            # create image for all events
            r1_dl1_calibrator(event)

            # Temporal volume reducer for lstchain - dl1 level must be filled and dl0 will be overwritten.
            # When the last version of the method is implemented, vol. reduction will be done at dl0
            apply_volume_reduction(event, subarray, config)

            # FIXME? This should be eventually done after we evaluate whether the image is
            # a candidate muon ring. In that case the full image could be kept, or reduced
            # only after the ring analysis is complete.

            for ii, telescope_id in enumerate(event.dl1.tel.keys()):

                focal_length = subarray.tel[telescope_id].optics.equivalent_focal_length
                mirror_area = subarray.tel[telescope_id].optics.mirror_area

                dl1_container.reset()

                # update the calibration index in the dl1 event container
                dl1_container.calibration_id = calibration_index.calibration_id

                dl1_container.fill_event_info(event)

                tel = event.dl1.tel[telescope_id]
                tel.prefix = ""  # don't really need one
                # remove the first part of the tel_name which is the type 'LST', 'MST' or 'SST'
                tel_name = str(subarray.tel[telescope_id])[4:]

                if custom_calibration:
                    lst_calibration(event, telescope_id)

                write_event = True
                # Will determine whether this event has to be written to the
                # DL1 output or not.

                if is_simu:
                    dl1_container.fill_mc(event, subarray.positions[telescope_id])

                assert event.dl1.tel[telescope_id].image is not None

                try:
                    get_dl1(
                        event,
                        subarray,
                        telescope_id,
                        dl1_container=dl1_container,
                        custom_config=config,
                    )

                except HillasParameterizationError:
                    logging.exception("HillasParameterizationError in get_dl1()")

                if not is_simu:
                    dl1_container.ucts_time = 0
                    # convert Time to unix timestamp in (UTC) to keep compatibility
                    # with older lstchain
                    # FIXME: just keep it as time, table writer and reader handle it
                    dl1_container.dragon_time = event.trigger.time.unix
                    dl1_container.tib_time = 0

                    dl1_container.ucts_trigger_type = event.lst.tel[
                        telescope_id
                    ].evt.ucts_trigger_type
                    dl1_container.trigger_type = event.lst.tel[
                        telescope_id
                    ].evt.tib_masked_trigger
                else:
                    dl1_container.trigger_type = event.trigger.event_type
                    writer.exclude(f'telescope/parameters/{tel_name}', 'dragon_time')
                    writer.exclude(f'telescope/parameters/{tel_name}', 'ucts_time')
                    writer.exclude(f'telescope/parameters/{tel_name}', 'tib_time')
                    writer.exclude(f'telescope/parameters/{tel_name}', 'ucts_trigger_type')

                dl1_container.az_tel = event.pointing.tel[telescope_id].azimuth
                dl1_container.alt_tel = event.pointing.tel[telescope_id].altitude

                dl1_container.trigger_time = event.trigger.time.unix
                dl1_container.event_type = event.trigger.event_type

                dl1_container.prefix = tel.prefix

                # extra info for the image table
                extra_im.tel_id = telescope_id
                extra_im.selected_gain_channel = event.r1.tel[
                    telescope_id
                ].selected_gain_channel

                for container in [extra_im, dl1_container, event.r0, tel]:
                    add_global_metadata(container, metadata)

                event.r0.prefix = ""

<<<<<<< HEAD
                writer.write(
                    table_name=f"telescope/image/{tel_name}",
                    containers=[event.index, tel, extra_im],
                )
                writer.write(
                    table_name=f"telescope/parameters/{tel_name}",
                    containers=[event.index, dl1_container],
                )
=======
                # None values in telescope/image table
                writer.exclude(f'telescope/image/{tel_name}', 'image_mask')
                writer.exclude(f'telescope/image/{tel_name}', 'parameters')
                # None values in telescope/parameters table
                writer.exclude(f'telescope/parameters/{tel_name}', 'hadroness')
                writer.exclude(f'telescope/parameters/{tel_name}', 'disp_norm')
                writer.exclude(f'telescope/parameters/{tel_name}', 'disp_dx')
                writer.exclude(f'telescope/parameters/{tel_name}', 'disp_dy')
                writer.exclude(f'telescope/parameters/{tel_name}', 'disp_angle')
                writer.exclude(f'telescope/parameters/{tel_name}', 'disp_sign')
                writer.exclude(f'telescope/parameters/{tel_name}', 'disp_miss')
                writer.exclude(f'telescope/parameters/{tel_name}', 'src_x')
                writer.exclude(f'telescope/parameters/{tel_name}', 'src_y')

                if not is_simu:
                    writer.exclude(f'telescope/parameters/{tel_name}', 'mc_energy')
                    writer.exclude(f'telescope/parameters/{tel_name}', 'log_mc_energy')
                    writer.exclude(f'telescope/parameters/{tel_name}', 'mc_alt')
                    writer.exclude(f'telescope/parameters/{tel_name}', 'mc_az')
                    writer.exclude(f'telescope/parameters/{tel_name}', 'mc_core_x')
                    writer.exclude(f'telescope/parameters/{tel_name}', 'mc_core_y')
                    writer.exclude(f'telescope/parameters/{tel_name}', 'mc_h_first_int')
                    writer.exclude(f'telescope/parameters/{tel_name}', 'mc_alt_tel')
                    writer.exclude(f'telescope/parameters/{tel_name}', 'mc_az_tel')
                    writer.exclude(f'telescope/parameters/{tel_name}', 'mc_x_max')
                    writer.exclude(f'telescope/parameters/{tel_name}', 'mc_core_distance')

                writer.write(table_name=f'telescope/image/{tel_name}',
                             containers=[event.index, tel, extra_im])
                writer.write(table_name=f'telescope/parameters/{tel_name}',
                             containers=[event.index, dl1_container])
>>>>>>> 59c360e3

                # Muon ring analysis, for real data only (MC is done starting from DL1 files)
                if not is_simu:
                    bad_pixels = event.mon.tel[
                        telescope_id
                    ].calibration.unusable_pixels[0]
                    # Set to 0 unreliable pixels:
                    image = tel.image * (~bad_pixels)

                    # process only promising events, in terms of # of pixels with large signals:
                    if tag_pix_thr(image):

                        # re-calibrate r1 to obtain new dl1, using a more adequate pulse integrator for muon rings
                        numsamples = event.r1.tel[telescope_id].waveform.shape[
                            1
                        ]  # not necessarily the same as in r0!
                        bad_pixels_hg = event.mon.tel[
                            telescope_id
                        ].calibration.unusable_pixels[0]
                        bad_pixels_lg = event.mon.tel[
                            telescope_id
                        ].calibration.unusable_pixels[1]
                        # Now set to 0 all samples in unreliable pixels. Important for global peak
                        # integrator in case of crazy pixels!  TBD: can this be done in a simpler
                        # way?
                        bad_pixels = bad_pixels_hg | bad_pixels_lg
                        bad_waveform = np.transpose(np.array(numsamples * [bad_pixels]))

                        # print('hg bad pixels:',np.where(bad_pixels_hg))
                        # print('lg bad pixels:',np.where(bad_pixels_lg))

                        event.r1.tel[telescope_id].waveform *= ~bad_waveform
                        r1_dl1_calibrator_for_muon_rings(event)

                        tel = event.dl1.tel[telescope_id]
                        image = tel.image * (~bad_pixels)

                        # Check again: with the extractor for muon rings (most likely GlobalPeakWindowSum)
                        # perhaps the event is no longer promising (e.g. if it has a large time evolution)
                        if not tag_pix_thr(image):
                            good_ring = False
                        else:
                            # read geometry from event.inst. But not needed for every event. FIXME?
                            geom = subarray.tel[telescope_id].camera.geometry

                            (
                                muonintensityparam,
                                dist_mask,
                                ring_size,
                                size_outside_ring,
                                muonringparam,
                                good_ring,
                                radial_distribution,
                                mean_pixel_charge_around_ring,
                                muonpars,
                            ) = analyze_muon_event(
                                subarray,
                                event.index.event_id,
                                image,
                                geom,
                                focal_length,
                                mirror_area,
                                False,
                                "",
                            )
                            #                      mirror_area, True, './')
                            #           (test) plot muon rings as png files

                            # Now we want to obtain the waveform sample (in HG & LG) at which the ring light peaks:
                            bright_pixels = image > min_pe_for_muon_t_calc
                            selected_gain = event.r1.tel[
                                telescope_id
                            ].selected_gain_channel
                            mask_hg = bright_pixels & (selected_gain == 0)
                            mask_lg = bright_pixels & (selected_gain == 1)

                            bright_pixels_waveforms_hg = event.r1.tel[
                                telescope_id
                            ].waveform[mask_hg, :]
                            bright_pixels_waveforms_lg = event.r1.tel[
                                telescope_id
                            ].waveform[mask_lg, :]
                            stacked_waveforms_hg = np.sum(
                                bright_pixels_waveforms_hg, axis=0
                            )
                            stacked_waveforms_lg = np.sum(
                                bright_pixels_waveforms_lg, axis=0
                            )

                            # stacked waveforms from all bright pixels; shape (ngains, nsamples)
                            hg_peak_sample = np.argmax(stacked_waveforms_hg, axis=-1)
                            lg_peak_sample = np.argmax(stacked_waveforms_lg, axis=-1)

                        if good_ring:
                            fill_muon_event(
                                -1,
                                muon_parameters,
                                good_ring,
                                event.index.event_id,
                                dl1_container.dragon_time,
                                muonintensityparam,
                                dist_mask,
                                muonringparam,
                                radial_distribution,
                                ring_size,
                                size_outside_ring,
                                mean_pixel_charge_around_ring,
                                muonpars,
                                hg_peak_sample,
                                lg_peak_sample,
                            )

                # writes mc information per telescope, including photo electron image
                if (
                    is_simu
                    and config["write_pe_image"]
                    and event.simulation.tel[telescope_id].true_image is not None
                    and event.simulation.tel[telescope_id].true_image.any()
                ):
                    event.simulation.tel[telescope_id].prefix = ""
                    writer.write(
                        table_name=f"simulation/{tel_name}",
                        containers=[event.simulation.tel[telescope_id], extra_im],
                    )

        if not is_simu:
            # at the end of event loop ask calculation of remaining interleaved statistics
            new_ped, new_ff = calibration_calculator.output_interleaved_results(event)
            # write monitoring events
            write_calibration_data(
                writer,
                calibration_index,
                event.mon.tel[tel_id],
                new_ped=new_ped,
                new_ff=new_ff,
            )

    if is_simu:
        # Reconstruct source position from disp for all events and write the result in the output file
        add_disp_to_parameters_table(
            output_filename, dl1_params_lstcam_key, focal_length
        )

        # Write energy histogram from simtel file and extra metadata
        # ONLY of the simtel file has been read until the end, otherwise it seems to hang here forever
        if source.max_events is None:
            write_simtel_energy_histogram(
                source, output_filename, obs_id=event.index.obs_id, metadata=metadata
            )
    else:
        dir, name = os.path.split(output_filename)
        name = name.replace("dl1", "muons").replace("LST-1.1", "LST-1")
        # Consider the possibilities of DL1 files with .fits.h5 & .h5 ending:
        name = name.replace(".fits.h5", ".fits").replace(".h5", ".fits")
        muon_output_filename = Path(dir, name)
        table = Table(muon_parameters)
        table.write(muon_output_filename, format="fits", overwrite=True)


def add_disp_to_parameters_table(dl1_file, table_path, focal):
    """
    Reconstruct the disp parameters and source position from a DL1 parameters table and write the result in the file

    Parameters
    ----------
    dl1_file: HDF5 DL1 file containing the required field in `table_path`:
        - mc_alt
        - mc_az
        - mc_alt_tel
        - mc_az_tel

    table_path: path to the parameters table in the file
    focal: focal of the telescope
    """
    df = pd.read_hdf(dl1_file, key=table_path)

    source_pos_in_camera = sky_to_camera(
        df.mc_alt.values * u.rad,
        df.mc_az.values * u.rad,
        focal,
        df.mc_alt_tel.values * u.rad,
        df.mc_az_tel.values * u.rad,
    )
    disp_parameters = disp.disp(
        df.x.values * u.m,
        df.y.values * u.m,
        source_pos_in_camera.x,
        source_pos_in_camera.y,
    )

    with tables.open_file(dl1_file, mode="a") as file:
        tab = file.root[table_path]
        add_column_table(tab, tables.Float32Col, "disp_dx", disp_parameters[0].value)
        tab = file.root[table_path]
        add_column_table(tab, tables.Float32Col, "disp_dy", disp_parameters[1].value)
        tab = file.root[table_path]
        add_column_table(tab, tables.Float32Col, "disp_norm", disp_parameters[2].value)
        tab = file.root[table_path]
        add_column_table(tab, tables.Float32Col, "disp_angle", disp_parameters[3].value)
        tab = file.root[table_path]
        add_column_table(tab, tables.Float32Col, "disp_sign", disp_parameters[4])
        tab = file.root[table_path]
        add_column_table(tab, tables.Float32Col, "src_x", source_pos_in_camera.x.value)
        tab = file.root[table_path]
        add_column_table(tab, tables.Float32Col, "src_y", source_pos_in_camera.y.value)


def rescale_dl1_charge(event, scaling_factor):
    """
    Rescale the charges (images) by a given scaling factor.
    The images in dl1.tel[tel_id].image is directly multiplied in place by `scaling_factor`.

    Parameters
    ----------
    event: `ctapipe.containers.ArrayEventContainer`
    scaling_factor: float
    """

    for tel_id, tel in event.dl1.tel.items():
        tel.image *= scaling_factor<|MERGE_RESOLUTION|>--- conflicted
+++ resolved
@@ -469,48 +469,37 @@
 
                 event.r0.prefix = ""
 
-<<<<<<< HEAD
-                writer.write(
-                    table_name=f"telescope/image/{tel_name}",
-                    containers=[event.index, tel, extra_im],
-                )
-                writer.write(
-                    table_name=f"telescope/parameters/{tel_name}",
-                    containers=[event.index, dl1_container],
-                )
-=======
                 # None values in telescope/image table
-                writer.exclude(f'telescope/image/{tel_name}', 'image_mask')
-                writer.exclude(f'telescope/image/{tel_name}', 'parameters')
+                writer.exclude(f"telescope/image/{tel_name}", "image_mask")
+                writer.exclude(f"telescope/image/{tel_name}", "parameters")
                 # None values in telescope/parameters table
-                writer.exclude(f'telescope/parameters/{tel_name}', 'hadroness')
-                writer.exclude(f'telescope/parameters/{tel_name}', 'disp_norm')
-                writer.exclude(f'telescope/parameters/{tel_name}', 'disp_dx')
-                writer.exclude(f'telescope/parameters/{tel_name}', 'disp_dy')
-                writer.exclude(f'telescope/parameters/{tel_name}', 'disp_angle')
-                writer.exclude(f'telescope/parameters/{tel_name}', 'disp_sign')
-                writer.exclude(f'telescope/parameters/{tel_name}', 'disp_miss')
-                writer.exclude(f'telescope/parameters/{tel_name}', 'src_x')
-                writer.exclude(f'telescope/parameters/{tel_name}', 'src_y')
+                writer.exclude(f"telescope/parameters/{tel_name}", "hadroness")
+                writer.exclude(f"telescope/parameters/{tel_name}", "disp_norm")
+                writer.exclude(f"telescope/parameters/{tel_name}", "disp_dx")
+                writer.exclude(f"telescope/parameters/{tel_name}", "disp_dy")
+                writer.exclude(f"telescope/parameters/{tel_name}", "disp_angle")
+                writer.exclude(f"telescope/parameters/{tel_name}", "disp_sign")
+                writer.exclude(f"telescope/parameters/{tel_name}", "disp_miss")
+                writer.exclude(f"telescope/parameters/{tel_name}", "src_x")
+                writer.exclude(f"telescope/parameters/{tel_name}", "src_y")
 
                 if not is_simu:
-                    writer.exclude(f'telescope/parameters/{tel_name}', 'mc_energy')
-                    writer.exclude(f'telescope/parameters/{tel_name}', 'log_mc_energy')
-                    writer.exclude(f'telescope/parameters/{tel_name}', 'mc_alt')
-                    writer.exclude(f'telescope/parameters/{tel_name}', 'mc_az')
-                    writer.exclude(f'telescope/parameters/{tel_name}', 'mc_core_x')
-                    writer.exclude(f'telescope/parameters/{tel_name}', 'mc_core_y')
-                    writer.exclude(f'telescope/parameters/{tel_name}', 'mc_h_first_int')
-                    writer.exclude(f'telescope/parameters/{tel_name}', 'mc_alt_tel')
-                    writer.exclude(f'telescope/parameters/{tel_name}', 'mc_az_tel')
-                    writer.exclude(f'telescope/parameters/{tel_name}', 'mc_x_max')
-                    writer.exclude(f'telescope/parameters/{tel_name}', 'mc_core_distance')
-
-                writer.write(table_name=f'telescope/image/{tel_name}',
+                    writer.exclude(f"telescope/parameters/{tel_name}", "mc_energy")
+                    writer.exclude(f"telescope/parameters/{tel_name}", "log_mc_energy")
+                    writer.exclude(f"telescope/parameters/{tel_name}", "mc_alt")
+                    writer.exclude(f"telescope/parameters/{tel_name}", "mc_az")
+                    writer.exclude(f"telescope/parameters/{tel_name}", "mc_core_x")
+                    writer.exclude(f"telescope/parameters/{tel_name}", "mc_core_y")
+                    writer.exclude(f"telescope/parameters/{tel_name}", "mc_h_first_int")
+                    writer.exclude(f"telescope/parameters/{tel_name}", "mc_alt_tel")
+                    writer.exclude(f"telescope/parameters/{tel_name}", "mc_az_tel")
+                    writer.exclude(f"telescope/parameters/{tel_name}", "mc_x_max")
+                    writer.exclude(f"telescope/parameters/{tel_name}", "mc_core_distance")
+
+                writer.write(table_name=f"telescope/image/{tel_name}",
                              containers=[event.index, tel, extra_im])
-                writer.write(table_name=f'telescope/parameters/{tel_name}',
+                writer.write(table_name=f"telescope/parameters/{tel_name}",
                              containers=[event.index, dl1_container])
->>>>>>> 59c360e3
 
                 # Muon ring analysis, for real data only (MC is done starting from DL1 files)
                 if not is_simu:
