--- conflicted
+++ resolved
@@ -20,18 +20,13 @@
 
 from . import disp
 from . import utils
-<<<<<<< HEAD
-from ..io import standard_config, replace_config
-from ..io.io import dl1_params_lstcam_key, dl1_params_src_dep_lstcam_key, dl1_likelihood_params_lstcam_key
-=======
 from ..io import (
     standard_config, 
     replace_config, 
     get_dataset_keys, 
     get_srcdep_params,
 )
-from ..io.io import dl1_params_lstcam_key, dl1_params_src_dep_lstcam_key
->>>>>>> 15a563b7
+from ..io.io import dl1_params_lstcam_key, dl1_params_src_dep_lstcam_key, dl1_likelihood_params_lstcam_key
 
 from ctapipe.image.hillas import camera_to_shower_coordinates
 from ctapipe.instrument import SubarrayDescription
