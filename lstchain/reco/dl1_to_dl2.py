"""Module with functions for Energy and disp_norm reconstruction and G/H
separation. There are functions for raining random forest and for
applying them to data. The RF can be saved into a file for later use.

Usage:

"import dl1_to_dl2"
"""

import numpy as np
import pandas as pd
from sklearn.ensemble import RandomForestClassifier, RandomForestRegressor
from sklearn.model_selection import train_test_split
import joblib
import os
from astropy.time import Time
from astropy.coordinates import SkyCoord
from . import utils
from . import disp
from ..io import standard_config, replace_config
import astropy.units as u
from ..io.io import dl1_params_lstcam_key, dl1_params_src_dep_lstcam_key
from ctapipe.image.hillas import camera_to_shower_coordinates
from ctapipe.instrument import OpticsDescription

__all__ = [
    'train_energy',
    'train_disp_norm',
    'train_disp_sign',
    'train_disp_vector',
    'train_reco',
    'train_sep',
    'build_models',
    'apply_models',
    'get_source_dependent_parameters',
    'get_expected_source_pos'
]


def train_energy(train, custom_config={}):
    """
    Train a Random Forest Regressor for the regression of the energy
    TODO: introduce the possibility to use another model

    Parameters
    ----------
    train: `pandas.DataFrame`
    config: dictionnary containing configuration

    Returns
    -------
    The trained model
    """

    config = replace_config(standard_config, custom_config)
<<<<<<< HEAD
    regression_args = config['random_forest_regressor_args']
    features = config['regression_features']
    model = RandomForestRegressor
=======
    energy_regression_args = config['random_forest_energy_regressor_args'] 
    features = config['energy_regression_features']
    model = RandomForestRegressor    
>>>>>>> d955efa6

    print("Given features: ", features)
    print("Number of events for training: ", train.shape[0])
    print("Training Random Forest Regressor for Energy Reconstruction...")

    reg = model(**energy_regression_args)
    reg.fit(train[features],
            train['log_mc_energy'])

    print("Model {} trained!".format(model))
    return reg


def train_disp_vector(train, custom_config={}, predict_features=['disp_dx', 'disp_dy']):
    """
    Train a model (Random Forest Regressor) for the regression of the disp_norm vector coordinates dx,dy.
    Therefore, the model must be able to be applied on a vector of features.
    TODO: introduce the possibility to use another model

    Parameters
    ----------
    train: `pandas.DataFrame`
    config: dictionnary containing configuration

    Returns
    -------
    The trained model
    """

    config = replace_config(standard_config, custom_config)
    disp_regression_args = config['random_forest_disp_regressor_args']
    features = config['disp_regression_features']
    model = RandomForestRegressor

    print("Given features: ", features)
    print("Number of events for training: ", train.shape[0])
    print("Training model {} for disp vector regression".format(model))

    reg = model(**disp_regression_args)
    x = train[features]
    y = np.transpose([train[f] for f in predict_features])
    reg.fit(x, y)

    print("Model {} trained!".format(model))

    return reg


def train_disp_norm(train, custom_config={}, predict_feature='disp_norm'):
    """
    Train a model for the regression of the disp_norm norm

    Parameters
    ----------
    train: `pandas.DataFrame`
    config: dictionnary containing configuration

    Returns
    -------
    The trained model
    """

    config = replace_config(standard_config, custom_config)
    disp_regression_args = config['random_forest_disp_regressor_args']
    features = config['disp_regression_features']
    model = RandomForestRegressor

    print("Given features: ", features)
    print("Number of events for training: ", train.shape[0])
    print("Training model {} for disp norm regression".format(model))

    reg = model(**disp_regression_args)
    x = train[features]
    y = np.transpose(train[predict_feature])
    reg.fit(x, y)

    print("Model {} trained!".format(model))

    return reg


def train_disp_sign(train, custom_config={}, predict_feature='disp_sign'):
    """
    Train a model for the classification of the disp_norm sign

    Parameters
    ----------
    train: `pandas.DataFrame`
    config: dictionnary containing configuration

    Returns
    -------
    The trained model
    """

    config = replace_config(standard_config, custom_config)
<<<<<<< HEAD
    regression_args = config['random_forest_classifier_args']
    features = config['regression_features']
=======
    classification_args = config['random_forest_disp_classifier_args']
    features = config["disp_classification_features"]
>>>>>>> d955efa6
    model = RandomForestClassifier

    print("Given features: ", features)
    print("Number of events for training: ", train.shape[0])
    print("Training model {} for disp sign regression".format(model))

    reg = model(**regression_args)
    x = train[features]
    y = np.transpose(train[predict_feature])
    reg.fit(x, y)

    print("Model {} trained!".format(model))

    return reg


<<<<<<< HEAD
## DEPRECATED ?
# def train_reco(train, custom_config={}):
#     """
#     Trains two Random Forest regressors for Energy and disp_vector
#     reconstruction respectively. Returns the trained RF.
#
#     Parameters:
#     -----------
#     train: `pandas.DataFrame`
#     config: dictionnary containing configuration
#
#     Returns:
#     --------
#     RandomForestRegressor: reg_energy
#     RandomForestRegressor: reg_disp
#     """
#
#     config = replace_config(standard_config, custom_config)
#     regression_args = config['random_forest_regressor_args']
#     features = config['regression_features']
#     model = RandomForestRegressor
#
#     print("Given features: ", features)
#     print("Number of events for training: ", train.shape[0])
#     print("Training Random Forest Regressor for Energy Reconstruction...")
#
#     reg_energy = model(**regression_args)
#     reg_energy.fit(train[features],
#                    train['log_mc_energy'])
#
#     print("Random Forest trained!")
#     print("Training Random Forest Regressor for disp_norm Reconstruction...")
#
#     reg_disp = RandomForestRegressor(**regression_args)
#     reg_disp.fit(train[features],
#                  train['disp_norm'])
#
#     print("Random Forest trained!")
#     print("Done!")
#     return reg_energy, reg_disp
=======

def train_reco(train, custom_config={}):
    """
    Trains two Random Forest regressors for Energy and disp_norm
    reconstruction respectively. Returns the trained RF.

    Parameters:
    -----------
    train: `pandas.DataFrame`
    config: dictionnary containing configuration

    Returns:
    --------
    RandomForestRegressor: reg_energy
    RandomForestRegressor: reg_disp
    """

    config = replace_config(standard_config, custom_config)
    energy_regression_args = config['random_forest_energy_regressor_args']
    disp_regression_args = config['random_forest_disp_regressor_args']
    energy_features = config['energy_regression_features']
    disp_features = config['disp_regression_features']
    model = RandomForestRegressor

    print("Given energy_features: ", energy_features)
    print("Number of events for training: ", train.shape[0])
    print("Training Random Forest Regressor for Energy Reconstruction...")

    reg_energy = model(**energy_regression_args)
    reg_energy.fit(train[energy_features],
                  train['log_mc_energy'])

    print("Random Forest trained!")
    print("Given disp_features: ", disp_features)
    print("Training Random Forest Regressor for disp_norm Reconstruction...")

    reg_disp = RandomForestRegressor(**disp_regression_args)
    reg_disp.fit(train[disp_features],
                     train['disp_norm'])

    print("Random Forest trained!")
    print("Done!")
    return reg_energy, reg_disp
>>>>>>> d955efa6


def train_sep(train, custom_config={}):
    """Trains a Random Forest classifier for Gamma/Hadron separation.
    Returns the trained RF.

    Parameters:
    -----------
    train: `pandas.DataFrame`
    data set for training the RF
    features: list of strings
    List of features to train the RF
    classification_args: dictionnary
    config_file: str - path to a configuration file. If given, overwrite `classification_args`.

    Return:
    -------
    `RandomForestClassifier`
    """

    config = replace_config(standard_config, custom_config)
    classification_args = config['random_forest_particle_classifier_args']
    features = config["particle_classification_features"]
    model = RandomForestClassifier

    print("Given features: ", features)
    print("Number of events for training: ", train.shape[0])
    print("Training Random Forest Classifier for",
          "Gamma/Hadron separation...")

    clf = model(**classification_args)

    clf.fit(train[features],
            train['mc_type'])
    print("Random Forest trained!")
    return clf


def build_models(filegammas, fileprotons,
                 save_models=True, path_models="./",
                 energy_min=-np.inf,
                 custom_config={},
                 test_size=0.2,
                 ):
    """Uses MC data to train Random Forests for Energy and disp_norm
    reconstruction and G/H separation. Returns 3 trained RF.
    The config in config_file superseeds the one passed in argument.

    Parameters:
    -----------
    filegammas: string
    Name of the file with MC gamma events

    fileprotons: string
    Name of the file with MC proton events

    energy_min: float
    Cut in energy for gamma/hadron separation

    intensity_min: float
    Cut in intensity of the showers for training RF. Default is 60 phe

    r_min: float
    Cut in distance from c.o.g of hillas ellipse to camera center, to avoid images truncated
    in the border. Default is 80% of camera radius.

    save_models: boolean
    Save the trained RF in a file to use them anytime.

    path_models: string
    path to store the trained RF

    regression_args: dictionnary

    classification_args: dictionnary

    config_file: str - path to a configuration file. If given, overwrite `regression_args`.

    Returns:
    --------
    (regressor_energy, regressor_disp, classifier_gh)
    regressor_energy: `RandomForestRegressor`
    regressor_disp: `RandomForestRegressor`
    classifier_gh: `RandomForestClassifier`
    """

    config = replace_config(standard_config, custom_config)
    events_filters = config["events_filters"]

    # Adding a filter on mc_type just for training
    events_filters['mc_type'] = [-9000, np.inf]

    df_gamma = pd.read_hdf(filegammas, key=dl1_params_lstcam_key)
    df_proton = pd.read_hdf(fileprotons, key=dl1_params_lstcam_key)

    if config['source_dependent']:
        src_dep_df_gamma = pd.read_hdf(filegammas, key=dl1_params_src_dep_lstcam_key)
        src_dep_df_gamma.columns = pd.MultiIndex.from_tuples(
            [tuple(col[1:-1].replace('\'', '').replace(' ', '').split(",")) for col in src_dep_df_gamma.columns])
        df_gamma = pd.concat([df_gamma, src_dep_df_gamma['on']], axis=1)

        src_dep_df_proton = pd.read_hdf(fileprotons, key=dl1_params_src_dep_lstcam_key)
        src_dep_df_proton.columns = pd.MultiIndex.from_tuples(
            [tuple(col[1:-1].replace('\'', '').replace(' ', '').split(",")) for col in src_dep_df_proton.columns])
        df_proton = pd.concat([df_proton, src_dep_df_proton['on']], axis=1)

    df_gamma = utils.filter_events(df_gamma,
                                   filters=events_filters,
                                   finite_params=config['energy_regression_features']
                                   + config['disp_regression_features']
                                   + config['particle_classification_features']
                                   + config['disp_classification_features'],
                                   )

    df_proton = utils.filter_events(df_proton,
                                    filters=events_filters,
                                    finite_params=config['energy_regression_features']
                                    + config['disp_regression_features']
                                    + config['particle_classification_features']
                                    + config['disp_classification_features'],
                                    )

<<<<<<< HEAD
    # Train regressors for energy and disp_norm reconstruction, only with gammas
=======
    #Training MC gammas in reduced viewcone 
    src_r_m = np.sqrt(df_gamma['src_x']**2 + df_gamma['src_y']**2)
    foclen = OpticsDescription.from_name('LST').equivalent_focal_length.value
    src_r_deg = np.rad2deg(np.arctan(src_r_m / foclen))
    df_gamma = df_gamma[(src_r_deg >= config['train_gamma_src_r_deg'][0]) & (src_r_deg <= config['train_gamma_src_r_deg'][1])]

    #Train regressors for energy and disp_norm reconstruction, only with gammas
>>>>>>> d955efa6

    reg_energy = train_energy(df_gamma, custom_config=config)

    # reg_disp_vector = train_disp_vector(df_gamma, custom_config=config)
    reg_disp_norm = train_disp_norm(df_gamma, custom_config=config)
    reg_disp_sign = train_disp_sign(df_gamma, custom_config=config)

    # Train classifier for gamma/hadron separation.

    train, testg = train_test_split(df_gamma, test_size=test_size)
    test = testg.append(df_proton, ignore_index=True)

    temp_reg_energy = train_energy(train, custom_config=config)

    # temp_reg_disp_vector = train_disp_vector(train, custom_config=config)
    tmp_reg_disp_norm = train_disp_norm(df_gamma, custom_config=config)
    tmp_reg_disp_sign = train_disp_sign(df_gamma, custom_config=config)

    # Apply the regressors to the test set

<<<<<<< HEAD
    test['log_reco_energy'] = temp_reg_energy.predict(test[config['regression_features']])
    # disp_vector = temp_reg_disp_vector.predict(test[config['regression_features']])

    disp_norm = tmp_reg_disp_norm.predict(test[config['regression_features']])
    disp_sign = tmp_reg_disp_sign.predict(test[config['regression_features']])
    disp_angle = test['psi']  # the source here is supposed to be in the direction given by Hillas
    disp_vector = disp.disp_vector(disp_norm, disp_angle, disp_sign)

=======
    test['log_reco_energy'] = temp_reg_energy.predict(test[config['energy_regression_features']])
    disp_vector = temp_reg_disp_vector.predict(test[config['disp_regression_features']])
>>>>>>> d955efa6
    test['reco_disp_dx'] = disp_vector[:, 0]
    test['reco_disp_dy'] = disp_vector[:, 1]
    test['reco_disp_norm'] = disp_norm
    test['reco_disp_sign'] = disp_sign

    # Apply cut in reconstructed energy. New train set is the previous
    # test with energy and disp_norm reconstructed.

    train = test[test['log_reco_energy'] > energy_min]

    del temp_reg_energy
    # del temp_reg_disp_vector
    del tmp_reg_disp_norm, tmp_reg_disp_sign

    # Train the Classifier

    cls_gh = train_sep(train, custom_config=config)

    if save_models:
        os.makedirs(path_models, exist_ok=True)
        file_reg_energy = path_models + "/reg_energy.sav"
        file_reg_disp_vector = path_models + "/reg_disp_vector.sav"
        file_cls_gh = path_models + "/cls_gh.sav"
        joblib.dump(reg_energy, file_reg_energy)
        joblib.dump(cls_gh, file_cls_gh)
        # joblib.dump(reg_disp_vector, file_reg_disp_vector)

        file_reg_disp_norm = os.path.join(path_models, 'reg_disp_norm.sav')
        file_reg_disp_sign = os.path.join(path_models, 'reg_disp_sign.sav')
        joblib.dump(reg_disp_norm, file_reg_disp_norm)
        joblib.dump(reg_disp_sign, file_reg_disp_sign)

    # return reg_energy, reg_disp_vector, cls_gh
    return reg_energy, reg_disp_norm, reg_disp_sign, cls_gh


# def apply_models(dl1, classifier, reg_energy, reg_disp_vector, focal_length=28 * u.m, custom_config={}):
def apply_models(dl1, classifier, reg_energy, reg_disp_norm, reg_disp_sign, focal_length=28 * u.m, custom_config={}):
    """Apply previously trained Random Forests to a set of data
    depending on a set of features.

    Parameters:
    -----------
    data: Pandas DataFrame

    features: list

    classifier: Random Forest Classifier
    RF for Gamma/Hadron separation

    reg_energy: Random Forest Regressor
    RF for Energy reconstruction

    reg_disp: Random Forest Regressor
    RF for disp_norm reconstruction

    """

    config = replace_config(standard_config, custom_config)
    energy_regression_features = config["energy_regression_features"]
    disp_regression_features = config["disp_regression_features"]
    classification_features = config["particle_classification_features"]
    events_filters = config["events_filters"]

    dl2 = utils.filter_events(dl1,
                              filters=events_filters,
                              finite_params=config['disp_regression_features']
                              + config['energy_regression_features']
                              + config['particle_classification_features']
                              + config['disp_classification_features'],
                              )
<<<<<<< HEAD

    # Reconstruction of Energy and disp_norm distance
    dl2['log_reco_energy'] = reg_energy.predict(dl2[regression_features])
    dl2['reco_energy'] = 10 ** (dl2['log_reco_energy'])
    # disp_vector = reg_disp_vector.predict(dl2[regression_features])
    disp_norm = reg_disp_norm.predict(dl2[config['regression_features']])
    disp_sign = reg_disp_sign.predict(dl2[config['regression_features']])
    disp_angle = dl2['psi']  # the source here is supposed to be in the direction given by Hillas
    disp_vector = disp.disp_vector(disp_norm, disp_angle, disp_sign)

    dl2['reco_disp_norm'] = disp_norm
    dl2['reco_disp_sign'] = disp_sign
=======
      
    #Reconstruction of Energy and disp_norm distance
    dl2['log_reco_energy'] = reg_energy.predict(dl2[energy_regression_features])
    dl2['reco_energy'] = 10**(dl2['log_reco_energy'])
    disp_vector = reg_disp_vector.predict(dl2[disp_regression_features])
>>>>>>> d955efa6
    dl2['reco_disp_dx'] = disp_vector[:, 0]
    dl2['reco_disp_dy'] = disp_vector[:, 1]

    # Construction of Source position in camera coordinates from disp_norm distance.

    dl2['reco_src_x'], dl2['reco_src_y'] = disp.disp_to_pos(dl2.reco_disp_dx,
                                                            dl2.reco_disp_dy,
                                                            dl2.x,
                                                            dl2.y,
                                                            )

    if 'mc_alt_tel' in dl2.columns:
        alt_tel = dl2['mc_alt_tel'].values
        az_tel = dl2['mc_az_tel'].values
    elif 'alt_tel' in dl2.columns:
        alt_tel = dl2['alt_tel'].values
        az_tel = dl2['az_tel'].values
    else:
        alt_tel = - np.pi / 2. * np.ones(len(dl2))
        az_tel = - np.pi / 2. * np.ones(len(dl2))

    src_pos_reco = utils.reco_source_position_sky(dl2.x.values * u.m,
                                                  dl2.y.values * u.m,
                                                  dl2.reco_disp_dx.values * u.m,
                                                  dl2.reco_disp_dy.values * u.m,
                                                  focal_length,
                                                  alt_tel * u.rad,
                                                  az_tel * u.rad)

    dl2['reco_alt'] = src_pos_reco.alt.rad
    dl2['reco_az'] = src_pos_reco.az.rad

    dl2['reco_type'] = classifier.predict(dl2[classification_features]).astype(int)
    probs = classifier.predict_proba(dl2[classification_features])

    # This check is valid as long as we train on only two classes (gammas and protons)
    if probs.shape[1] > 2:
        raise ValueError("The classifier is predicting more than two classes, "
                         "the predicted probabilty to assign as gammaness is unclear."
                         "Please check training data")

    # gammaness is the prediction probability for the first class (0)
    dl2['gammaness'] = probs[:, 0]

    return dl2


def get_source_dependent_parameters(data, config, focal_length=28 * u.m):
    """Get parameters dict for source-dependent analysis .

    Parameters:
    -----------
    data: Pandas DataFrame
    config: dictionnary containing configuration
    
    """

    is_simu = (data['mc_type'] >= 0).all() if 'mc_type' in data.columns else False

    if is_simu:
        if (data['mc_type'] == 0).all():
            data_type = 'mc_gamma'
        else:
            data_type = 'mc_proton'
    else:
        data_type = 'real_data'

    expected_src_pos_x_m, expected_src_pos_y_m = get_expected_source_pos(data, data_type, config,
                                                                         focal_length=focal_length)

    # ON position
    src_dep_params_dict = {}
    src_dep_params = calc_source_dependent_parameters(data, expected_src_pos_x_m, expected_src_pos_y_m)
    src_dep_params_dict['on'] = src_dep_params

    if not is_simu:
        if config.get('observation_mode') == 'wobble':
            for ioff in range(config.get('n_off_wobble')):
                off_angle = 2 * np.pi / (config['n_off_wobble'] + 1) * (ioff + 1)

                rotated_expected_src_pos_x_m = expected_src_pos_x_m * np.cos(off_angle) - expected_src_pos_y_m * np.sin(
                    off_angle)
                rotated_expected_src_pos_y_m = expected_src_pos_x_m * np.sin(off_angle) + expected_src_pos_y_m * np.cos(
                    off_angle)
                src_dep_params = calc_source_dependent_parameters(data, rotated_expected_src_pos_x_m,
                                                                  rotated_expected_src_pos_y_m)
                src_dep_params['off_angle'] = np.rad2deg(off_angle)
                src_dep_params_dict['off_{:03}'.format(round(np.rad2deg(off_angle)))] = src_dep_params

    return src_dep_params_dict


def calc_source_dependent_parameters(data, expected_src_pos_x_m, expected_src_pos_y_m):
    """Calculate source-dependent parameters with a given source position.

    Parameters:
    -----------
    data: Pandas DataFrame
    expected_src_pos_x_m: float
    expected_src_pos_y_m: float

    """
    src_dep_params = pd.DataFrame(index=data.index)

    src_dep_params['expected_src_x'] = expected_src_pos_x_m
    src_dep_params['expected_src_y'] = expected_src_pos_y_m

    src_dep_params['dist'] = np.sqrt((data['x'] - expected_src_pos_x_m) ** 2 + (data['y'] - expected_src_pos_y_m) ** 2)

    disp, miss = camera_to_shower_coordinates(
        expected_src_pos_x_m,
        expected_src_pos_y_m,
        data['x'],
        data['y'],
        data['psi'])

    src_dep_params['time_gradient_from_source'] = data['time_gradient'] * np.sign(disp) * -1
    src_dep_params['skewness_from_source'] = data['skewness'] * np.sign(disp) * -1
    src_dep_params['alpha'] = np.rad2deg(np.arctan(np.abs(miss / disp)))

    return src_dep_params


def get_expected_source_pos(data, data_type, config, focal_length=28 * u.m):
    """Get expected source position for source-dependent analysis .

    Parameters:
    -----------
    data: Pandas DataFrame
    data_type: string ('mc_gamma','mc_proton','real_data')
    config: dictionnary containing configuration
    
    """

    # For gamma MC, expected source position is actual one for each event
    if data_type == 'mc_gamma':
        expected_src_pos_x_m = data['src_x'].values
        expected_src_pos_y_m = data['src_y'].values

    # For proton MC, nominal source position is one written in config file
    if data_type == 'mc_proton':
        expected_src_pos = utils.sky_to_camera(
            u.Quantity(data['mc_alt_tel'].values + config['mc_nominal_source_x_deg'], u.deg, copy=False),
            u.Quantity(data['mc_az_tel'].values + config['mc_nominal_source_y_deg'], u.deg, copy=False),
            focal_length,
            u.Quantity(data['mc_alt_tel'].values, u.deg, copy=False),
            u.Quantity(data['mc_az_tel'].values, u.deg, copy=False)
        )

        expected_src_pos_x_m = expected_src_pos.x.to_value(u.m)
        expected_src_pos_y_m = expected_src_pos.y.to_value(u.m)

    # For real data
    if data_type == 'real_data':
        # source is always at the ceter of camera for ON mode
        if config.get('observation_mode') == 'on':
            expected_src_pos_x_m = np.zeros(len(data))
            expected_src_pos_y_m = np.zeros(len(data))

        # compute source position in camera coordinate event by event for wobble mode
        if config.get('observation_mode') == 'wobble':

            if 'source_name' in config:
                source_coord = SkyCoord.from_name(config.get('source_name'))
            else:
                source_coord = SkyCoord(config.get('source_ra'), config.get('source_dec'), frame="icrs", unit="deg")

            time = data['dragon_time']
            obstime = Time(time, scale='utc', format='unix')
            pointing_alt = u.Quantity(data['alt_tel'], u.rad, copy=False)
            pointing_az = u.Quantity(data['az_tel'], u.rad, copy=False)
            source_pos = utils.radec_to_camera(source_coord, obstime, pointing_alt, pointing_az, focal_length)

            expected_src_pos_x_m = source_pos.x.to_value(u.m)
            expected_src_pos_y_m = source_pos.y.to_value(u.m)

    return expected_src_pos_x_m, expected_src_pos_y_m<|MERGE_RESOLUTION|>--- conflicted
+++ resolved
@@ -53,15 +53,9 @@
     """
 
     config = replace_config(standard_config, custom_config)
-<<<<<<< HEAD
-    regression_args = config['random_forest_regressor_args']
-    features = config['regression_features']
-    model = RandomForestRegressor
-=======
     energy_regression_args = config['random_forest_energy_regressor_args'] 
     features = config['energy_regression_features']
     model = RandomForestRegressor    
->>>>>>> d955efa6
 
     print("Given features: ", features)
     print("Number of events for training: ", train.shape[0])
@@ -158,71 +152,23 @@
     """
 
     config = replace_config(standard_config, custom_config)
-<<<<<<< HEAD
-    regression_args = config['random_forest_classifier_args']
-    features = config['regression_features']
-=======
     classification_args = config['random_forest_disp_classifier_args']
     features = config["disp_classification_features"]
->>>>>>> d955efa6
     model = RandomForestClassifier
 
     print("Given features: ", features)
     print("Number of events for training: ", train.shape[0])
-    print("Training model {} for disp sign regression".format(model))
-
-    reg = model(**regression_args)
+    print("Training model {} for disp sign classification".format(model))
+
+    clf = model(**classification_args)
     x = train[features]
     y = np.transpose(train[predict_feature])
-    reg.fit(x, y)
+    clf.fit(x, y)
 
     print("Model {} trained!".format(model))
 
-    return reg
-
-
-<<<<<<< HEAD
-## DEPRECATED ?
-# def train_reco(train, custom_config={}):
-#     """
-#     Trains two Random Forest regressors for Energy and disp_vector
-#     reconstruction respectively. Returns the trained RF.
-#
-#     Parameters:
-#     -----------
-#     train: `pandas.DataFrame`
-#     config: dictionnary containing configuration
-#
-#     Returns:
-#     --------
-#     RandomForestRegressor: reg_energy
-#     RandomForestRegressor: reg_disp
-#     """
-#
-#     config = replace_config(standard_config, custom_config)
-#     regression_args = config['random_forest_regressor_args']
-#     features = config['regression_features']
-#     model = RandomForestRegressor
-#
-#     print("Given features: ", features)
-#     print("Number of events for training: ", train.shape[0])
-#     print("Training Random Forest Regressor for Energy Reconstruction...")
-#
-#     reg_energy = model(**regression_args)
-#     reg_energy.fit(train[features],
-#                    train['log_mc_energy'])
-#
-#     print("Random Forest trained!")
-#     print("Training Random Forest Regressor for disp_norm Reconstruction...")
-#
-#     reg_disp = RandomForestRegressor(**regression_args)
-#     reg_disp.fit(train[features],
-#                  train['disp_norm'])
-#
-#     print("Random Forest trained!")
-#     print("Done!")
-#     return reg_energy, reg_disp
-=======
+    return clf
+
 
 def train_reco(train, custom_config={}):
     """
@@ -266,7 +212,6 @@
     print("Random Forest trained!")
     print("Done!")
     return reg_energy, reg_disp
->>>>>>> d955efa6
 
 
 def train_sep(train, custom_config={}):
@@ -389,9 +334,6 @@
                                     + config['disp_classification_features'],
                                     )
 
-<<<<<<< HEAD
-    # Train regressors for energy and disp_norm reconstruction, only with gammas
-=======
     #Training MC gammas in reduced viewcone 
     src_r_m = np.sqrt(df_gamma['src_x']**2 + df_gamma['src_y']**2)
     foclen = OpticsDescription.from_name('LST').equivalent_focal_length.value
@@ -399,7 +341,6 @@
     df_gamma = df_gamma[(src_r_deg >= config['train_gamma_src_r_deg'][0]) & (src_r_deg <= config['train_gamma_src_r_deg'][1])]
 
     #Train regressors for energy and disp_norm reconstruction, only with gammas
->>>>>>> d955efa6
 
     reg_energy = train_energy(df_gamma, custom_config=config)
 
@@ -420,19 +361,14 @@
 
     # Apply the regressors to the test set
 
-<<<<<<< HEAD
-    test['log_reco_energy'] = temp_reg_energy.predict(test[config['regression_features']])
+    test['log_reco_energy'] = temp_reg_energy.predict(test[config['energy_regression_features']])
     # disp_vector = temp_reg_disp_vector.predict(test[config['regression_features']])
 
-    disp_norm = tmp_reg_disp_norm.predict(test[config['regression_features']])
-    disp_sign = tmp_reg_disp_sign.predict(test[config['regression_features']])
+    disp_norm = tmp_reg_disp_norm.predict(test[config['disp_regression_features']])
+    disp_sign = tmp_reg_disp_sign.predict(test[config['disp_regression_features']])
     disp_angle = test['psi']  # the source here is supposed to be in the direction given by Hillas
     disp_vector = disp.disp_vector(disp_norm, disp_angle, disp_sign)
 
-=======
-    test['log_reco_energy'] = temp_reg_energy.predict(test[config['energy_regression_features']])
-    disp_vector = temp_reg_disp_vector.predict(test[config['disp_regression_features']])
->>>>>>> d955efa6
     test['reco_disp_dx'] = disp_vector[:, 0]
     test['reco_disp_dy'] = disp_vector[:, 1]
     test['reco_disp_norm'] = disp_norm
@@ -504,26 +440,19 @@
                               + config['particle_classification_features']
                               + config['disp_classification_features'],
                               )
-<<<<<<< HEAD
 
     # Reconstruction of Energy and disp_norm distance
-    dl2['log_reco_energy'] = reg_energy.predict(dl2[regression_features])
+    dl2['log_reco_energy'] = reg_energy.predict(dl2[energy_regression_features])
     dl2['reco_energy'] = 10 ** (dl2['log_reco_energy'])
     # disp_vector = reg_disp_vector.predict(dl2[regression_features])
-    disp_norm = reg_disp_norm.predict(dl2[config['regression_features']])
-    disp_sign = reg_disp_sign.predict(dl2[config['regression_features']])
+    disp_norm = reg_disp_norm.predict(dl2[config['disp_regression_features']])
+    disp_sign = reg_disp_sign.predict(dl2[config['disp_classification_features']])
     disp_angle = dl2['psi']  # the source here is supposed to be in the direction given by Hillas
     disp_vector = disp.disp_vector(disp_norm, disp_angle, disp_sign)
 
     dl2['reco_disp_norm'] = disp_norm
     dl2['reco_disp_sign'] = disp_sign
-=======
-      
-    #Reconstruction of Energy and disp_norm distance
-    dl2['log_reco_energy'] = reg_energy.predict(dl2[energy_regression_features])
-    dl2['reco_energy'] = 10**(dl2['log_reco_energy'])
-    disp_vector = reg_disp_vector.predict(dl2[disp_regression_features])
->>>>>>> d955efa6
+
     dl2['reco_disp_dx'] = disp_vector[:, 0]
     dl2['reco_disp_dy'] = disp_vector[:, 1]
 
