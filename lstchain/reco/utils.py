"""
Module with auxiliar functions:

 - Transform AltAz coordinates into Camera coordinates (This should be
   implemented already in ctapipe but I haven't managed to find how to do it).
 - Calculate source position from disp_norm distance.
 - Calculate disp distance from source position.
"""

import logging
from warnings import warn

import astropy.units as u
import numpy as np
import pandas as pd
from astropy.coordinates import AltAz, SkyCoord, EarthLocation
from astropy.time import Time
from ctapipe.coordinates import CameraFrame

from . import disp

__all__ = [
    "add_delta_t_key",
    "alt_to_theta",
    "az_to_phi",
    "camera_to_altaz",
    "cartesian_to_polar",
    "clip_alt",
    "compute_alpha",
    "compute_theta2",
    "expand_tel_list",
    "extract_source_position",
    "filter_events",
    "get_effective_time",
    "get_event_pos_in_camera",
    "impute_pointing",
    "linear_imputer",
    "polar_to_cartesian",
    "predict_source_position_in_camera",
    "radec_to_camera",
    "reco_source_position_sky",
    "rotate",
    "sky_to_camera",
    "source_dx_dy",
    "source_side",
    "get_geomagnetic_delta",
<<<<<<< HEAD
    "get_az_from_interp_params",
    "min_distance"
=======
>>>>>>> 439f374d
]

# position of the LST1
location = EarthLocation.from_geodetic(-17.89139 * u.deg, 28.76139 * u.deg, 2184 * u.m)
obstime = Time("2018-11-01T02:00")
horizon_frame = AltAz(location=location, obstime=obstime)

<<<<<<< HEAD
# Geomagnetic parameters for the LST1
t_mc = Time("2020-06-29", format="iso").decimalyear
geomag_dec = -0.09284278750419617 * u.rad # As measured in 2020
geomag_inc = 0.6567426919937134 * u.rad
geomag_total = 38.60678482055664 * u.uT

# Predicted approximate average change per year
d_dec_per_year = 0.002617993877991494 * u.rad/u.yr
d_inc_per_year = -0.0008726646259971648 * u.rad/u.yr
d_total_per_year = 0.01 * u.T/u.yr
=======
# Geomagnetic parameters for the LST1 as per
# https://www.ngdc.noaa.gov/geomag/calculators/magcalc.shtml?#igrfwmm and
# using IGRF model on date  TIME_MC = 2020-06-29
GEOM_MAG_REFERENCE_TIME = Time("2020-06-29", format="iso")
GEOMAG_DEC = (-5.0674 * u.deg).to(u.rad)
GEOMAG_INC = (37.4531 * u.deg).to(u.rad)
GEOMAG_TOTAL = 38.7305 * u.uT

DELTA_DEC = (0.1656 * u.deg / u.yr).to(u.rad / u.year)
DELTA_INC = (-0.0698 * u.deg / u.yr).to(u.rad / u.year)
DELTA_TOTAL = 0.009 * u.uT / u.yr
>>>>>>> 439f374d

log = logging.getLogger(__name__)


def rotate(flat_object, degree=0, origin=(0, 0)):
    """
    Rotate 2D object around given axle

    Parameters
    ----------
    array-like flat_object: 2D object to rotate
    tuple origin: rotation axle coordinates
    int degree: rotation angle in degrees

    Returns
    -------
    NDArray with new coordinates
    """
    angle = np.deg2rad(degree)
    rotation_matrix = np.array(
        [[np.cos(angle), -np.sin(angle)], [np.sin(angle), np.cos(angle)]]
    )
    rotation_axis_coordinates = np.asarray(origin)
    res = [
        (
            rotation_matrix @ (point.T - rotation_axis_coordinates.T)
            + rotation_axis_coordinates.T
        ).T
        for point in np.atleast_2d(flat_object)
    ]
    return res


def extract_source_position(
    data, observed_source_name, equivalent_focal_length=28 * u.m
):
    """
    Extract source position from data

    Parameters
    ----------
    pandas.DataFrame data: input data
    str observed_source_name: Name of the observed source
    astropy.units.m equivalent_focal_length: Equivalent focal length of a telescope

    Returns
    -------
    2D array of coordinates of the source in form [(x),(y)] in astropy.units.m
    """
    observed_source = SkyCoord.from_name(observed_source_name)
    obstime = pd.to_datetime(data["dragon_time"], unit="s")
    pointing_alt = u.Quantity(data["alt_tel"], u.rad, copy=False)
    pointing_az = u.Quantity(data["az_tel"], u.rad, copy=False)
    source_pos_camera = radec_to_camera(
        observed_source,
        obstime,
        pointing_alt,
        pointing_az,
        focal=equivalent_focal_length,
    )
    source_position = [source_pos_camera.x, source_pos_camera.y]
    return source_position


def compute_theta2(data, source_position, conversion_factor=2.0):
    """
    Computes a square of theta (angle from z-axis) from camera frame coordinates

    Parameters
    ----------
    pandas.DataFrame data: Input data
    2D array (x,y) source_position: Observed source position in astropy.units.m
    float conversion_factor: Conversion factor (default 0.1/0.05 deg/m)

    Returns
    -------
    Array with `theta2` values
    """
    reco_src_x = np.array(data["reco_src_x"]) * u.m
    reco_src_y = np.array(data["reco_src_y"]) * u.m
    return conversion_factor ** 2 * (
        (source_position[0] - reco_src_x) ** 2 + (source_position[1] - reco_src_y) ** 2
    )


def compute_alpha(data):
    """
    Computes the angle between the shower major axis and polar angle of the shower centroid

    Parameters
    ----------
    pandas.DataFrame data: Input data

    Returns
    -------
    Array with `alpha` values
    """
    # phi and psi range [-np.pi, +np.pi]
    alpha = np.mod(data["phi"] - data["psi"], np.pi)  # alpha in [0, np.pi]
    alpha = np.minimum(np.pi - alpha, alpha)  # put alpha in [0, np.pi/2]

    return np.rad2deg(alpha)


def alt_to_theta(alt):
    """Transforms altitude (angle from the horizon upwards) to theta
    (angle from z-axis) for simtel array coordinate systems.

    Parameters
    ----------
    alt: float

    Returns
    -------
    float: theta
    """

    return (90 * u.deg - alt).to(alt.unit)


def az_to_phi(az):
    """Transforms azimuth (angle from north towards east)
    to phi (angle from x-axis towards y-axis)
    for simtel array coordinate systems.

    Parameters
    ----------
    az: float

    Returns
    -------
    az: float
    """
    return -az


def get_event_pos_in_camera(event, tel):
    """
    Return the position of the source in the camera frame.

    Parameters
    ----------
    event: `ctapipe.containers.ArrayEventContainer`
    tel: `ctapipe.instruement.telescope.TelescopeDescription`

    Returns
    -------
    (x, y) (float, float): position in the camera
    """

    array_pointing = SkyCoord(
        alt=clip_alt(event.mcheader.run_array_direction[1]),
        az=event.mcheader.run_array_direction[0],
        frame=horizon_frame,
    )

    event_direction = SkyCoord(
        alt=clip_alt(event.mc.alt), az=event.mc.az, frame=horizon_frame
    )

    focal = tel.optics.equivalent_focal_length

    camera_frame = CameraFrame(focal_length=focal, telescope_pointing=array_pointing)

    camera_pos = event_direction.transform_to(camera_frame)
    return camera_pos.x, camera_pos.y


def reco_source_position_sky(
    cog_x, cog_y, disp_dx, disp_dy, focal_length, pointing_alt, pointing_az
):
    """
    Compute the reconstructed source position in the sky

    Parameters
    ----------
    cog_x: `astropy.units.Quantity`
    cog_y: `astropy.units.Quantity`
    disp_dx: `astropy.units.Quantity`
    disp_dy: `astropy.units.Quantity`
    focal_length: `astropy.units.Quantity`
    pointing_alt: `astropy.units.Quantity`
    pointing_az: `astropy.units.Quantity`

    Returns
    -------
    sky frame: `astropy.coordinates.sky_coordinate.SkyCoord`
    """
    src_x, src_y = disp.disp_to_pos(disp_dx, disp_dy, cog_x, cog_y)
    return camera_to_altaz(src_x, src_y, focal_length, pointing_alt, pointing_az)


def camera_to_altaz(pos_x, pos_y, focal, pointing_alt, pointing_az, obstime=None):
    """
    Compute camera to Horizontal frame (Altitude-Azimuth system).
    For MC assume the default ObsTime.

    Parameters
    ----------
    pos_x: `~astropy.units.Quantity`
        X coordinate in camera (distance)
    pos_y: `~astropy.units.Quantity`
        Y coordinate in camera (distance)
    focal: `~astropy.units.Quantity`
        telescope focal (distance)
    pointing_alt: `~astropy.units.Quantity`
        pointing altitude in angle unit
    pointing_az: `~astropy.units.Quantity`
        pointing altitude in angle unit
    obstime: `~astropy.time.Time`

    Returns
    -------
    sky frame: `astropy.coordinates.SkyCoord`
       in AltAz frame

    Examples
    --------
    >>> import astropy.units as u
    >>> import numpy as np
    >>> pos_x = np.array([0, 0]) * u.m
    >>> pos_y = np.array([0, 0]) * u.m
    >>> focal = 28 * u.m
    >>> pointing_alt = np.array([1.0, 1.0]) * u.rad
    >>> pointing_az = np.array([0.2, 0.5]) * u.rad
    >>> sky_coords = utils.camera_to_altaz(pos_x, pos_y, focal, pointing_alt, pointing_az)
    """
    if not obstime:
        logging.info("No time given. To be use only for MC data.")
    horizon_frame = AltAz(location=location, obstime=obstime)

    pointing_direction = SkyCoord(
        alt=clip_alt(pointing_alt), az=pointing_az, frame=horizon_frame
    )

    camera_frame = CameraFrame(
        focal_length=focal, telescope_pointing=pointing_direction
    )

    camera_coord = SkyCoord(pos_x, pos_y, frame=camera_frame)

    horizon = camera_coord.transform_to(horizon_frame)

    return horizon


def sky_to_camera(alt, az, focal, pointing_alt, pointing_az):
    """
    Coordinate transform from aky position (alt, az) (in angles)
    to camera coordinates (x, y) in distance.

    Parameters
    ----------
    alt: astropy Quantity
    az: astropy Quantity
    focal: astropy Quantity
    pointing_alt: pointing altitude in angle unit
    pointing_az: pointing altitude in angle unit

    Returns
    -------
    camera frame: `astropy.coordinates.sky_coordinate.SkyCoord`
    """
    pointing_direction = SkyCoord(
        alt=clip_alt(pointing_alt), az=pointing_az, frame=horizon_frame
    )

    camera_frame = CameraFrame(
        focal_length=focal, telescope_pointing=pointing_direction
    )

    event_direction = SkyCoord(alt=clip_alt(alt), az=az, frame=horizon_frame)

    camera_pos = event_direction.transform_to(camera_frame)

    return camera_pos


def radec_to_camera(sky_coordinate, obstime, pointing_alt, pointing_az, focal):
    """
    Coordinate transform from sky coordinate to camera coordinates (x, y) in distance

    Parameters
    ----------
    sky_coordinate: astropy.coordinates.sky_coordinate.SkyCoord
    obstime: astropy.time.Time
    pointing_alt: pointing altitude in angle unit
    pointing_az: pointing altitude in angle unit
    focal: astropy Quantity

    Returns
    -------
    camera frame: `astropy.coordinates.sky_coordinate.SkyCoord`
    """

    horizon_frame = AltAz(location=location, obstime=obstime)

    pointing_direction = SkyCoord(
        alt=clip_alt(pointing_alt), az=pointing_az, frame=horizon_frame
    )

    camera_frame = CameraFrame(
        focal_length=focal,
        telescope_pointing=pointing_direction,
        obstime=obstime,
        location=location,
    )

    camera_pos = sky_coordinate.transform_to(camera_frame)

    return camera_pos


def source_side(source_pos_x, cog_x):
    """
    Compute on what side of the center of gravity the source is in the camera.

    Parameters
    ----------
    source_pos_x: X coordinate of the source in the camera, float
    cog_x: X coordinate of the center of gravity, float

    Returns
    -------
    float: -1 or +1
    """
    return np.sign(source_pos_x - cog_x)


def source_dx_dy(source_pos_x, source_pos_y, cog_x, cog_y):
    """
    Compute the coordinates of the vector (dx, dy) from the center of gravity to the source position

    Parameters
    ----------
    source_pos_x: X coordinate of the source in the camera
    source_pos_y: Y coordinate of the source in the camera
    cog_x: X coordinate of the center of gravity in the camera
    cog_y: Y coordinate of the center of gravity in the camera

    Returns
    -------
    (dx, dy)
    """
    return source_pos_x - cog_x, source_pos_y - cog_y


def polar_to_cartesian(norm, angle, sign):
    """
    Polar to cartesian transformation.
    As a convention, angle should be in [-pi/2:pi/2].

    Parameters
    ----------
    norm: float or `numpy.ndarray`
    angle: float or `numpy.ndarray`
    sign: float or `numpy.ndarray`

    Returns
    -------

    """
    assert np.isfinite([norm, angle, sign]).all()
    x = norm * sign * np.cos(angle)
    y = norm * sign * np.sin(angle)
    return x, y


def cartesian_to_polar(x, y):
    """
    Cartesian to polar transformation
    As a convention, angle is always included in [-pi/2:pi/2].
    When the angle should be in [pi/2:3*pi/2], angle = -1

    Parameters
    ----------
    x: float or `numpy.ndarray`
    y: float or `numpy.ndarray`

    Returns
    -------
    norm, angle, sign
    """
    norm = np.sqrt(x ** 2 + y ** 2)
    if x == 0:
        angle = np.pi / 2.0 * np.sign(y)
    else:
        angle = np.arctan(y / x)
    sign = np.sign(x)
    return norm, angle, sign


def predict_source_position_in_camera(cog_x, cog_y, disp_dx, disp_dy):
    """
    Compute the source position in the camera frame

    Parameters
    ----------
    cog_x: float or `numpy.ndarray` - x coordinate of the center of gravity (hillas.x)
    cog_y: float or `numpy.ndarray` - y coordinate of the center of gravity (hillas.y)
    disp_dx: float or `numpy.ndarray`
    disp_dy: float or `numpy.ndarray`

    Returns
    -------
    source_pos_x, source_pos_y
    """
    reco_src_x = cog_x + disp_dx
    reco_src_y = cog_y + disp_dy
    return reco_src_x, reco_src_y


def expand_tel_list(tel_list, max_tels):
    """
    transform for the telescope list (to turn it into a telescope pattern)
    un-pack var-length list of tel_ids into
    fixed-width bit pattern by tel_index
    """
    pattern = np.zeros(max_tels).astype(bool)
    pattern[tel_list] = 1
    return pattern


def filter_events(
    events,
    filters=dict(
        intensity=[0, np.inf],
        width=[0, np.inf],
        length=[0, np.inf],
        wl=[0, np.inf],
        r=[0, np.inf],
        leakage_intensity_width_2=[0, 1],
    ),
    finite_params=None,
):
    """
    Apply data filtering to a pandas dataframe or astropy Table.
    The Table object will be converted to pandas dataframe and used.
    Each filtering range is applied if the column name exists in the DataFrame so that
    `(events >= range[0]) & (events <= range[1])`
    Returning filter is converted to a numpy object so that it can be used by both dataframe
    and table inputs

    Parameters
    ----------
    events: `pandas.DataFrame` or 'astropy.table.Table'
    filters: dict containing events features names and their filtering range
    finite_params: optional, None or list of strings
        extra filter to ensure finite parameters

    Returns
    -------
    `pandas.DataFrame` or 'astropy.table.Table'
    """
    from astropy.table import Table

    if isinstance(events, Table):
        events_df = events.to_pandas()
    else:
        events_df = events

    filter = np.ones(len(events_df), dtype=bool)

    for col, (lower_limit, upper_limit) in filters.items():
        filter &= (events_df[col] >= lower_limit) & (events_df[col] <= upper_limit)

    if finite_params is not None:
        _finite_params = list(set(finite_params).intersection(list(events_df.columns)))
        with pd.option_context('mode.use_inf_as_null', True):
            not_finite_mask = events_df[_finite_params].isnull()
        filter &= ~(not_finite_mask.any(axis=1))

        not_finite_counts = (not_finite_mask).sum(axis=0)[_finite_params]
        if (not_finite_counts > 0).any():
            log.warning("Data contains not-predictable events.")
            log.warning("Column | Number of non finite values")
            for k, v in not_finite_counts.items():
                if v > 0:
                    log.warning(f"{k} : {v}")

    return events[filter.to_numpy()]


def linear_imputer(y, missing_values=np.nan, copy=True):
    """
    Replace missing values in y with values from a linear interpolation on their position in the array.

    Parameters
    ----------
    y: list or `numpy.array`
    missing_values: number, string, np.nan or None, default=`np.nan`
        The placeholder for the missing values. All occurrences of `missing_values` will be imputed.
    copy : bool, default=True
        If True, a copy of X will be created. If False, imputation will be done in-place whenever possible.

    Returns
    -------
    `numpy.array` : array with `missing_values` imputed
    """
    x = np.arange(len(y))
    if missing_values is np.nan:
        mask_missing = np.isnan(y)
    else:
        mask_missing = y == missing_values
    imputed_values = np.interp(x[mask_missing], x[~mask_missing], y[~mask_missing])
    if copy:
        yy = np.copy(y)
        yy[mask_missing] = imputed_values
        return yy
    else:
        y[mask_missing] = imputed_values
        return y


def impute_pointing(dl1_data, missing_values=np.nan):
    """
    Impute missing pointing values using `linear_imputer` and replace them inplace

    Parameters
    ----------
    dl1_data: `pandas.DataFrame`
    missing_values: number, string, np.nan or None, default=`np.nan`
        The placeholder for the missing values. All occurrences of `missing_values` will be imputed.
    """
    if len(set(dl1_data.event_id)) != len(dl1_data.event_id):
        warn(
            "Beware, the data has been resorted by `event_id` to interpolate invalid pointing values but there are "
            "several events with the same `event_id` in the data, thus probably leading to unexpected behaviour",
            UserWarning,
        )
    dl1_data = dl1_data.sort_values(by="event_id")
    for k in ["alt_tel", "az_tel"]:
        dl1_data[k] = linear_imputer(dl1_data[k].values, missing_values=missing_values)
    return dl1_data


def clip_alt(alt):
    """
    Make sure altitude is not larger than 90 deg (it happens in some MC files for zenith=0),
    to keep astropy happy
    """
    return np.clip(alt, -90.0 * u.deg, 90.0 * u.deg)


def add_delta_t_key(events):
    """
    Adds the time difference with the previous event to a real data
    dataframe.
    Should be only used only with non-filtered data frames,
    so events are consecutive.

    Parameters
    ----------
    events: pandas DataFrame of dl1 events

    Returns
    -------
    events: pandas DataFrame of dl1 events with delta_t
    """

    # Get delta t of real data and add it to the data frame
    if "dragon_time" in events.columns:
        time = np.array(events["dragon_time"])
        delta_t = np.insert(np.diff(time), 0, 0)
        events["delta_t"] = delta_t
    return events


def get_effective_time(events):
    """
    Calculate the effective observation time of a set of real data events
    from a sky observation. delta_t (s) must be the time elapsed from the
    previous *triggered* event, regardless of whether the list of events
    contains all triggered events or not. It can be a list only of events
    which e.g. have valid image parameters. Besides delta_t, each event must
    have dragon_time, a timestamp (s)

    Parameters
    ----------
    events: pandas DataFrame or astropy.table.QTable
    If a dataframe, units are assumed to be seconds

    Returns
    -------
    t_eff: astropy Quantity (in seconds, if input has no units)
    t_elapsed: astropy Quantity (ditto)
    """
    timestamp = np.array(events["dragon_time"])
    delta_t = np.array(events["delta_t"])

    if not isinstance(timestamp, u.Quantity):
        timestamp *= u.s
    if not isinstance(delta_t, u.Quantity):
        delta_t *= u.s

    # time differences between the events in the table (which in general are
    # NOT all triggered events):
    time_diff = np.diff(timestamp)

    # elapsed time: sum of those time differences, excluding large ones which
    # might indicate the DAQ was stopped (e.g. if the table contains more
    # than one run). We set 0.1 s as limit to decide a "break" occurred:
    t_elapsed = np.sum(time_diff[time_diff < 0.1 * u.s])

    # delta_t is the time elapsed since the previous triggered event.
    # We exclude the null values that might be set for the first even in a file.
    delta_t = delta_t[delta_t > 0.0 * u.s]

    # dead time per event (minimum observed delta_t, ):
    dead_time = np.amin(delta_t)

    # Estimate the "true external rate", i.e. what we would see in absence of
    # dead time. For a Poisson process with fixed dead time per event,
    # it can be shown that the expected value of delta_t is
    # <delta_t> = dead_time + 1/rate
    # Note that the formula is not strictly correct if we have interleaved
    # events (pedestal and flatfield) at regular intervals, because the
    # delta_t will never be larger than the time between interleaved
    # events. But this truncation would hardly be noticeable for the typical
    # cosmics rates, and 200 Hz of interleaved events.

    rate = 1 / (np.mean(delta_t) - dead_time)

    t_eff = t_elapsed / (1 + rate * dead_time)

    return t_eff, t_elapsed


<<<<<<< HEAD
def get_geomagnetic_delta(zen, az, B_dec=None, B_inc=None):
=======

def get_geomagnetic_field_orientation(time=None):
    '''
    Linearly extrapolate the geomagnetic field parameters from the
    reference period to the given timestamp.

    time: astropy.time.Time or None
        Timestamp for which to calculate. If ``None``, ``Time.now()`` is used.
    '''
    if time is None:
        time = Time.now()

    t_diff = (time - GEOM_MAG_REFERENCE_TIME).to(u.yr)

    dec = GEOMAG_DEC + DELTA_DEC * t_diff
    inc = GEOMAG_INC + DELTA_INC * t_diff

    return dec.to(u.rad), inc.to(u.rad)


def get_geomagnetic_delta(zen, az, geomag_dec=None, geomag_inc=None, time=None):
>>>>>>> 439f374d
    """
    From a given geomagnetic declination and inclination angle along with
    telescope zenith and azimuth pointing to get the angle between the
    geomagnetic field and the shower axis, for a single telescope.

<<<<<<< HEAD
    For stereo observation, this function would be incomplete and would need
    to be updated.

    If no geomagnetic parameters are provided, use default for LST-1.

    Parameters
    ----------
    zen: Zenith pointing angle. Better to use 'astropy.units.Quantities'
        'radian'
    az: Azimuth pointing angle.
        'radian'
    B_dec: Geomagnetic declination measures the difference between the
        measurement of true magnetic north and the geographical north,
        eastwards. Hence we add to the azimuth measurement as it is measured
        westwards.
        'radian'
    B_inc: Geomagnetic inclination, 'dip angle' is the angle between the
        geomagnetic field and the horizontal plane.
        'radian'
    Returns
    -------
    delta: Orthogonal angle between geomagnetic field and the shower axis.
        'radian'
    """
    if B_dec is None:
        t_change = (Time.now().decimalyear - t_mc) * u.yr
        B_dec = (geomag_dec + d_dec_per_year * t_change).to_value(u.rad)
    if B_inc is None:
        t_change = (Time.now().decimalyear - t_mc) * u.yr
        B_inc = (geomag_inc + d_inc_per_year * t_change).to_value(u.rad)

    term = (
        (np.sin(B_inc) * np.cos(zen)) +
        (np.cos(B_inc) * np.sin(zen) * np.cos(az + B_dec))
=======
    If no geomagnetic parameters are provided, use default for LST-1 by
    estimating the predicted values as per
    https://www.ngdc.noaa.gov/geomag/calculators/magcalc.shtml?#igrfwmm
    for the current time.

    Parameters
    ----------
    zen: astropy.units.Quantity[angle]
        Zenith pointing angle
    az: astropy.units.Quantity[angle]
        Azimuth pointing angle.
    geomag_dec: astropy.units.Quantity[angle]
        Geomagnetic declination measures the difference between the
        measurement of true magnetic north and the geographical north,
        eastwards. Hence we add to the azimuth measurement as it is measured
        westwards.
    geomag_inc: astropy.units.Quantity[angle]
        Geomagnetic inclination, 'dip angle' is the angle between the
        geomagnetic field and the horizontal plane.
    time: astropy.time.Time
        If geomag_inc or geomag_dec are not give, use this time to
        calculate them using `get_geomagnetic_field_orientation`.
        If time is None, use the current time.

    Returns
    -------
    delta: Angle between geomagnetic field and the shower axis.
    """

    if geomag_dec is None or geomag_inc is None:
        geomag_dec, geomag_inc = get_geomagnetic_field_orientation(time)

    term = (
        (np.sin(geomag_inc) * np.cos(zen)) +
        (np.cos(geomag_inc) * np.sin(zen) * np.cos(az + geomag_dec))
>>>>>>> 439f374d
    )

    delta = np.arccos(term)

<<<<<<< HEAD
    return delta


def get_az_from_interp_params(zen, b_delta, B_dec=None, B_inc=None):
    """
    From a given zenith and orthogonal geomagnetic angle with the shower axis,
    with them provided in radians

    Parameters
    ----------
    zen: Zenith pointing angle. Better to use 'astropy.units.Quantities'
        'radian'
    delta: Orthogonal angle between geomagnetic field and the shower axis.
        'radian'
    B_dec: Geomagnetic declination measures the difference between the
        measurement of true magnetic north and the geographical north,
        eastwards. Hence we add to the azimuth measurement as it is measured
        westwards.
        'radian'
    B_inc: Geomagnetic inclination, 'dip angle' is the angle between the
        geomagnetic field and the horizontal plane.
        'radian'
    Returns
    -------
    az: Azimuth pointing angle.
        'radian'
    """
    if B_dec is None:
        t_change = (Time.now().decimalyear - t_mc) * u.yr
        B_dec = (geomag_dec + d_dec_per_year * t_change).to_value(u.rad)
    if B_inc is None:
        t_change = (Time.now().decimalyear - t_mc) * u.yr
        B_inc = (geomag_inc + d_inc_per_year * t_change).to_value(u.rad)
    num = np.cos(b_delta) - np.sin(B_inc) * np.cos(zen)
    dem = np.cos(B_inc) * np.sin(zen)

    if dem != 0:
        return np.arccos(num/dem) - B_dec
    else:
        return np.inf


def min_distance(line_pt_1, line_pt_2, target_point):
    """
    Return the projection of target point on the closest edge formed
    by the 2 line points and the minimum distance between it and
    the target point

    Assuming line_1_2 = pt_1 + t*(pt_2 - pt_1)
    For projection of target point on the line_1_2, it falls when,
    t = [(target-pt_1).(pt_2-pt_1)] /  |pt_2-pt_1|**2
    we also clamp t between 0, 1 to keep the projection inside line_1_2
    """
    # compute the squared distance between the 2 vertices
    line_sq_dist = np.sum((line_pt_2 - line_pt_1)**2)

    t = np.max([
        0., np.min(
            [
                1., np.dot(
                    target_point - line_pt_1,
                    line_pt_2 - line_pt_1
                )/line_sq_dist
            ]
        )
    ])
    # Coordinates of projected point
    proj_pt = line_pt_1 + t * (line_pt_2 - line_pt_1)
    # Distance between the target and projected point
    min_dist = np.sqrt(
        np.sum(
            (proj_pt - target_point)**2
        )
    )

    return proj_pt, min_dist
=======
    return delta
>>>>>>> 439f374d
<|MERGE_RESOLUTION|>--- conflicted
+++ resolved
@@ -44,11 +44,8 @@
     "source_dx_dy",
     "source_side",
     "get_geomagnetic_delta",
-<<<<<<< HEAD
     "get_az_from_interp_params",
     "min_distance"
-=======
->>>>>>> 439f374d
 ]
 
 # position of the LST1
@@ -56,18 +53,6 @@
 obstime = Time("2018-11-01T02:00")
 horizon_frame = AltAz(location=location, obstime=obstime)
 
-<<<<<<< HEAD
-# Geomagnetic parameters for the LST1
-t_mc = Time("2020-06-29", format="iso").decimalyear
-geomag_dec = -0.09284278750419617 * u.rad # As measured in 2020
-geomag_inc = 0.6567426919937134 * u.rad
-geomag_total = 38.60678482055664 * u.uT
-
-# Predicted approximate average change per year
-d_dec_per_year = 0.002617993877991494 * u.rad/u.yr
-d_inc_per_year = -0.0008726646259971648 * u.rad/u.yr
-d_total_per_year = 0.01 * u.T/u.yr
-=======
 # Geomagnetic parameters for the LST1 as per
 # https://www.ngdc.noaa.gov/geomag/calculators/magcalc.shtml?#igrfwmm and
 # using IGRF model on date  TIME_MC = 2020-06-29
@@ -79,7 +64,6 @@
 DELTA_DEC = (0.1656 * u.deg / u.yr).to(u.rad / u.year)
 DELTA_INC = (-0.0698 * u.deg / u.yr).to(u.rad / u.year)
 DELTA_TOTAL = 0.009 * u.uT / u.yr
->>>>>>> 439f374d
 
 log = logging.getLogger(__name__)
 
@@ -708,10 +692,6 @@
     return t_eff, t_elapsed
 
 
-<<<<<<< HEAD
-def get_geomagnetic_delta(zen, az, B_dec=None, B_inc=None):
-=======
-
 def get_geomagnetic_field_orientation(time=None):
     '''
     Linearly extrapolate the geomagnetic field parameters from the
@@ -732,48 +712,11 @@
 
 
 def get_geomagnetic_delta(zen, az, geomag_dec=None, geomag_inc=None, time=None):
->>>>>>> 439f374d
     """
     From a given geomagnetic declination and inclination angle along with
     telescope zenith and azimuth pointing to get the angle between the
     geomagnetic field and the shower axis, for a single telescope.
 
-<<<<<<< HEAD
-    For stereo observation, this function would be incomplete and would need
-    to be updated.
-
-    If no geomagnetic parameters are provided, use default for LST-1.
-
-    Parameters
-    ----------
-    zen: Zenith pointing angle. Better to use 'astropy.units.Quantities'
-        'radian'
-    az: Azimuth pointing angle.
-        'radian'
-    B_dec: Geomagnetic declination measures the difference between the
-        measurement of true magnetic north and the geographical north,
-        eastwards. Hence we add to the azimuth measurement as it is measured
-        westwards.
-        'radian'
-    B_inc: Geomagnetic inclination, 'dip angle' is the angle between the
-        geomagnetic field and the horizontal plane.
-        'radian'
-    Returns
-    -------
-    delta: Orthogonal angle between geomagnetic field and the shower axis.
-        'radian'
-    """
-    if B_dec is None:
-        t_change = (Time.now().decimalyear - t_mc) * u.yr
-        B_dec = (geomag_dec + d_dec_per_year * t_change).to_value(u.rad)
-    if B_inc is None:
-        t_change = (Time.now().decimalyear - t_mc) * u.yr
-        B_inc = (geomag_inc + d_inc_per_year * t_change).to_value(u.rad)
-
-    term = (
-        (np.sin(B_inc) * np.cos(zen)) +
-        (np.cos(B_inc) * np.sin(zen) * np.cos(az + B_dec))
-=======
     If no geomagnetic parameters are provided, use default for LST-1 by
     estimating the predicted values as per
     https://www.ngdc.noaa.gov/geomag/calculators/magcalc.shtml?#igrfwmm
@@ -809,16 +752,17 @@
     term = (
         (np.sin(geomag_inc) * np.cos(zen)) +
         (np.cos(geomag_inc) * np.sin(zen) * np.cos(az + geomag_dec))
->>>>>>> 439f374d
     )
 
     delta = np.arccos(term)
 
-<<<<<<< HEAD
     return delta
 
 
-def get_az_from_interp_params(zen, b_delta, B_dec=None, B_inc=None):
+def get_az_from_interp_params(
+    zen, b_delta, geomag_dec=None,
+    geomag_inc=None, time=None
+):
     """
     From a given zenith and orthogonal geomagnetic angle with the shower axis,
     with them provided in radians
@@ -827,32 +771,33 @@
     ----------
     zen: Zenith pointing angle. Better to use 'astropy.units.Quantities'
         'radian'
-    delta: Orthogonal angle between geomagnetic field and the shower axis.
+    b_delta: Orthogonal angle between geomagnetic field and the shower axis.
         'radian'
-    B_dec: Geomagnetic declination measures the difference between the
+    geomag_dec: Geomagnetic declination measures the difference between the
         measurement of true magnetic north and the geographical north,
         eastwards. Hence we add to the azimuth measurement as it is measured
         westwards.
         'radian'
-    B_inc: Geomagnetic inclination, 'dip angle' is the angle between the
+    geomag_inc: Geomagnetic inclination, 'dip angle' is the angle between the
         geomagnetic field and the horizontal plane.
         'radian'
+    time: astropy.time.Time
+        If geomag_inc or geomag_dec are not give, use this time to
+        calculate them using `get_geomagnetic_field_orientation`.
+        If time is None, use the current time.
     Returns
     -------
     az: Azimuth pointing angle.
         'radian'
     """
-    if B_dec is None:
-        t_change = (Time.now().decimalyear - t_mc) * u.yr
-        B_dec = (geomag_dec + d_dec_per_year * t_change).to_value(u.rad)
-    if B_inc is None:
-        t_change = (Time.now().decimalyear - t_mc) * u.yr
-        B_inc = (geomag_inc + d_inc_per_year * t_change).to_value(u.rad)
-    num = np.cos(b_delta) - np.sin(B_inc) * np.cos(zen)
-    dem = np.cos(B_inc) * np.sin(zen)
+    if geomag_dec is None or geomag_inc is None:
+        geomag_dec, geomag_inc = get_geomagnetic_field_orientation(time)
+
+    num = np.cos(b_delta) - np.sin(geoma_inc) * np.cos(zen)
+    dem = np.cos(geomag_inc) * np.sin(zen)
 
     if dem != 0:
-        return np.arccos(num/dem) - B_dec
+        return np.arccos(num/dem) - geomag_dec
     else:
         return np.inf
 
@@ -890,7 +835,4 @@
         )
     )
 
-    return proj_pt, min_dist
-=======
-    return delta
->>>>>>> 439f374d
+    return proj_pt, min_dist