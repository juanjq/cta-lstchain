--- conflicted
+++ resolved
@@ -16,14 +16,11 @@
 
 __all__ = [
     'add_noise_in_pixels',
+    'calculate_required_additional_nsb',
     'calculate_noise_parameters',
     'random_psf_smearer',
-<<<<<<< HEAD
     'set_numba_seed',
-=======
     'tune_nsb_on_waveform',
-    'calculate_required_additional_nsb'
->>>>>>> d7e480b7
 ]
 
 log = logging.getLogger(__name__)
