"""
Create FITS file for IRFs from given MC DL2 files and selection cuts
taken either from command-line arguments or a config file.

MC gamma files can be point_like or diffuse.
IRFs can be point_like or Full Enclosure.
Background HDU maybe added if proton and electron MC are provided.

Change the selection parameters as need be using the aliases.
The default values are written in the EventSelector, DL3Cuts and
DataBinning Component and also given in some example configs in docs/examples/

By default, the Tool uses global cuts for gammaness and theta.

For using energy-dependent gammaness cuts, use the argument gh_efficiency
for passing the gamma efficiency value to calculate the gammaness cuts for
each reco energy bin and the flag energy-dependent-gh.
Similarly, for energy-dependent theta cuts, use the argument
theta_containment and the flag energy-dependent-theta.

The energy-dependent cuts are stored as HDUs - GH_CUTS and RAD_MAX,
and saved with other IRFs.

To use a separate config file for providing the selection parameters,
copy and append the relevant example config files, into a custom config file.

For source-dependent analysis, alpha cut can be used instead of theta cut.
If you want to generate source-dependent IRFs, source-dep flag should be activated.
The global alpha cut used to generate IRFs is stored as AL_CUT in the HDU header.

"""

from astropy import table
from astropy.io import fits
from astropy.time import Time
import astropy.units as u
from traitlets import Undefined
import numpy as np

from ctapipe.core import (
    Provenance,
    Tool,
    ToolConfigurationError,
    traits,
)

from pyirf.io.gadf import (
    create_aeff2d_hdu,
    create_background_2d_hdu,
    create_energy_dispersion_hdu,
    create_psf_table_hdu,
    create_rad_max_hdu,
)
from pyirf.irf import (
    background_2d,
    effective_area_per_energy,
    effective_area_per_energy_and_fov,
    energy_dispersion,
    psf_table,
)
from pyirf.spectral import (
    CRAB_MAGIC_JHEAP2015,
    IRFDOC_ELECTRON_SPECTRUM,
    IRFDOC_PROTON_SPECTRUM,
    PowerLaw,
    calculate_event_weights,
)
from pyirf.utils import (
    calculate_source_fov_offset,
    calculate_theta,
)

from lstchain.io import (
    DL3Cuts,
    DataBinning,
    EventSelector,
)
from lstchain.io import read_mc_dl2_to_QTable
from lstchain.__init__ import __version__

__all__ = ["IRFFITSWriter"]


class IRFFITSWriter(Tool):
    name = "IRFFITSWriter"
    description = __doc__
    example = """
    To generate IRFs from MC gamma only, using default cuts/binning:
    > lstchain_create_irf_files
        -g /path/to/DL2_MC_gamma_file.h5
        -o /path/to/irf.fits.gz
        --point-like (Only for point_like IRFs)
        --overwrite

    Or to generate all 4 IRFs, using default cuts/binning:
    > lstchain_create_irf_files
        -g /path/to/DL2_MC_gamma_file.h5
        -p /path/to/DL2_MC_proton_file.h5
        -e /path/to/DL2_MC_electron_file.h5
        -o /path/to/irf.fits.gz
        --point-like (Only for point_like IRFs)

    Or use a config file for cuts and binning information:
    > lstchain_create_irf_files
        -g /path/to/DL2_MC_gamma_file.h5
        -o /path/to/irf.fits.gz
        --point-like (Only for point_like IRFs)
        --config /path/to/config.json

    Or pass the selection cuts from command-line:
    > lstchain_create_irf_files
        -g /path/to/DL2_MC_gamma_file.h5
        -o /path/to/irf.fits.gz
        --point-like (Only for point_like IRFs)
        --global-gh-cut 0.9
        --global-theta-cut 0.2
        --irf-obs-time 50

    Or use energy-dependent cuts based on a gamma efficiency:
    > lstchain_create_irf_files
        -g /path/to/DL2_MC_gamma_file.h5
        -o /path/to/irf.fits.gz
        --point-like (Only for point_like IRFs)
        --energy-dependent-gh
        --energy-dependent-theta
        --gh-efficiency 0.95
        --theta-containment 0.68

    Or generate source-dependent IRFs
    > lstchain_create_irf_files
        -g /path/to/DL2_MC_gamma_file.h5 
        -o /path/to/irf.fits.gz
        --point-like 
        --global-gh-cut 0.9
        --global-alpha-cut 10
        --source-dep

    """

    input_gamma_dl2 = traits.Path(
        help="Input MC gamma DL2 file",
        allow_none=True,
        exists=True,
        directory_ok=False,
        file_ok=True
    ).tag(config=True)

    input_proton_dl2 = traits.Path(
        help="Input MC proton DL2 file",
        allow_none=True,
        exists=True,
        directory_ok=False,
        file_ok=True
    ).tag(config=True)

    input_electron_dl2 = traits.Path(
        help="Input MC electron DL2 file",
        allow_none=True,
        exists=True,
        directory_ok=False,
        file_ok=True
    ).tag(config=True)

    output_irf_file = traits.Path(
        help="IRF output file",
        allow_none=True,
        directory_ok=False,
        file_ok=True,
        default_value="./irf.fits.gz",
    ).tag(config=True)

    irf_obs_time = traits.Float(
        help="Observation time for IRF in hours",
        default_value=50,
    ).tag(config=True)

    point_like = traits.Bool(
        help="True for point_like IRF, False for Full Enclosure",
        default_value=False,
    ).tag(config=True)

    energy_dependent_gh = traits.Bool(
        help="True for applying energy-dependent gammaness cuts",
        default_value=False,
    ).tag(config=True)

    energy_dependent_theta = traits.Bool(
        help="True for applying energy-dependent theta cuts",
        default_value=False,
    ).tag(config=True)

    overwrite = traits.Bool(
        help="If True, overwrites existing output file without asking",
        default_value=False,
    ).tag(config=True)

    source_dep = traits.Bool(
        help="True for source-dependent analysis",
        default_value=False,
    ).tag(config=True)

    classes = [EventSelector, DL3Cuts, DataBinning]

    aliases = {
        ("g", "input-gamma-dl2"): "IRFFITSWriter.input_gamma_dl2",
        ("p", "input-proton-dl2"): "IRFFITSWriter.input_proton_dl2",
        ("e", "input-electron-dl2"): "IRFFITSWriter.input_electron_dl2",
        ("o", "output-irf-file"): "IRFFITSWriter.output_irf_file",
        "irf-obs-time": "IRFFITSWriter.irf_obs_time",
        "global-gh-cut": "DL3Cuts.global_gh_cut",
        "gh-efficiency": "DL3Cuts.gh_efficiency",
        "theta-containment": "DL3Cuts.theta_containment",
        "global-theta-cut": "DL3Cuts.global_theta_cut",
        "allowed-tels": "DL3Cuts.allowed_tels",
        "overwrite": "IRFFITSWriter.overwrite",
    }

    flags = {
        "point-like": (
            {"IRFFITSWriter": {"point_like": True}},
            "Point like IRFs will be produced, otherwise Full Enclosure",
        ),
        "overwrite": (
            {"IRFFITSWriter": {"overwrite": True}},
            "overwrites output file",
        ),
<<<<<<< HEAD
=======
        "source-dep": (
            {"IRFFITSWriter": {"source_dep": True}},
            "Source-dependent analysis will be performed",
        ),
        "energy-dependent-gh": (
            {"IRFFITSWriter": {"energy_dependent_gh": True}},
            "Uses energy-dependent cuts for gammaness",
        ),
        "energy-dependent-theta": (
            {"IRFFITSWriter": {"energy_dependent_theta": True}},
            "Uses energy-dependent cuts for theta",
        ),
>>>>>>> e55473b0
    }

    def setup(self):

        if self.output_irf_file.absolute().exists():
            if self.overwrite:
                self.log.warning(f"Overwriting {self.output_irf_file}")
                self.output_irf_file.unlink()
            else:
                raise ToolConfigurationError(
                    f"Output file {self.output_irf_file} already exists,"
                    " use --overwrite to overwrite"
                )

        filename = self.output_irf_file.name
<<<<<<< HEAD
        if not (filename.endswith(".fits") or filename.endswith(".fits.gz")):
            raise ValueError(
                f"{filename} is not a correct compressed FITS file name "
                "Use .fits or .fits.gz."
            )
=======
        if not (filename.endswith('.fits') or filename.endswith('.fits.gz')):
            raise ValueError(
                f"{filename} is not a correct compressed FITS file name"
                "(use .fits or .fits.gz)."
                )
>>>>>>> e55473b0

        if self.input_proton_dl2 and self.input_electron_dl2 is not Undefined:
            self.only_gamma_irf = False
        else:
            self.only_gamma_irf = True

        self.event_sel = EventSelector(parent=self)
        self.cuts = DL3Cuts(parent=self)
        self.data_bin = DataBinning(parent=self)

        self.mc_particle = {
            "gamma": {
                "file": self.input_gamma_dl2,
                "target_spectrum": CRAB_MAGIC_JHEAP2015,
            },
        }
        Provenance().add_input_file(self.input_gamma_dl2)

        self.t_obs = self.irf_obs_time * u.hour

        # Read and update MC information
        if not self.only_gamma_irf:
            self.mc_particle["proton"] = {
                "file":  self.input_proton_dl2,
                "target_spectrum": IRFDOC_PROTON_SPECTRUM,
            }

            self.mc_particle["electron"] = {
                "file": self.input_electron_dl2,
                "target_spectrum": IRFDOC_ELECTRON_SPECTRUM,
            }

            Provenance().add_input_file(self.input_proton_dl2)
            Provenance().add_input_file(self.input_electron_dl2)

        self.provenance_log = self.output_irf_file.parent / (
                self.name + ".provenance.log"
        )

    def start(self):

        for particle_type, p in self.mc_particle.items():
            self.log.info(f"Simulated {particle_type.title()} Events:")
            (
                p["events"],
                p["simulation_info"],
                p["geomag_params"],
            ) = read_mc_dl2_to_QTable(p["file"])

            if p["simulation_info"].viewcone.value == 0.0:
                p["mc_type"] = "point_like"
            else:
                p["mc_type"] = "diffuse"

            self.log.debug(
                f"Simulated {p['mc_type']} {particle_type.title()} Events:"
            )

            # Calculating event weights for Background IRF
            if particle_type != "gamma":
                p["simulated_spectrum"] = PowerLaw.from_simulation(
                    p["simulation_info"], self.t_obs
                )

                p["events"]["weight"] = calculate_event_weights(
                    p["events"]["true_energy"],
                    p["target_spectrum"],
                    p["simulated_spectrum"],
                )

<<<<<<< HEAD
            for prefix in ("true", "reco"):
                k = f"{prefix}_source_fov_offset"
                p["events"][k] = calculate_source_fov_offset(
                    p["events"], prefix=prefix
                )

            # calculate distance between reco and assumed source position
            p["events"]["theta"] = calculate_theta(
                p["events"],
                assumed_source_az=p["events"]["true_az"],
                assumed_source_alt=p["events"]["true_alt"],
            )

            p["ZEN_PNT"] = round(
                90 - p["events"]["pointing_alt"][0].to_value(u.deg), 2
            )
            p["AZ_PNT"] = round(
                p["events"]["pointing_az"][0].to_value(u.deg), 2
            )

            self.log.debug(p["simulation_info"])

        gammas = self.mc_particle["gamma"]["events"]
        self.log.info(self.mc_particle["gamma"]["geomag_params"])
=======
            if not self.source_dep:
                for prefix in ("true", "reco"):
                    k = f"{prefix}_source_fov_offset"
                    p["events"][k] = calculate_source_fov_offset(
                        p["events"], prefix=prefix
                    )
>>>>>>> e55473b0

                # calculate theta / distance between reco and assumed source position
                p["events"]["theta"] = calculate_theta(
                    p["events"],
                    assumed_source_az=p["events"]["true_az"],
                    assumed_source_alt=p["events"]["true_alt"],
                )

            else:
                # Alpha cut is applied for source-dependent analysis.
                # To adapt source-dependent analysis to pyirf codes,
                # true position is set as reco position for survived events
                # after alpha cut
                p["events"]["true_source_fov_offset"] = calculate_source_fov_offset(
                    p["events"], prefix="true"
                )
                p["events"]["reco_source_fov_offset"] = p["events"]["true_source_fov_offset"]

<<<<<<< HEAD
        if self.point_like:
            gammas = self.fixed_cuts.theta_cut(gammas)
            self.log.info("Theta cuts applied for point like IRF")
=======
        self.log.debug(p["simulation_info"])
        gammas = self.mc_particle["gamma"]["events"]
>>>>>>> e55473b0

        # Binning of parameters used in IRFs
        true_energy_bins = self.data_bin.true_energy_bins()
        reco_energy_bins = self.data_bin.reco_energy_bins()
        migration_bins = self.data_bin.energy_migration_bins()
        source_offset_bins = self.data_bin.source_offset_bins()
        mean_fov_offset = round(
            gammas["true_source_fov_offset"].mean().to_value(), 1
        )

        gammas = self.event_sel.filter_cut(gammas)
        gammas = self.cuts.allowed_tels_filter(gammas)

        if self.energy_dependent_gh:
            self.gh_cuts_gamma = self.cuts.energy_dependent_gh_cuts(
                gammas, reco_energy_bins, min_value=0.1, max_value=0.95
            )
            gammas = self.cuts.apply_energy_dependent_gh_cuts(
                gammas, self.gh_cuts_gamma
            )
            self.log.info(
                f"Using gamma efficiency of {self.cuts.gh_efficiency}"
            )
        else:
            gammas = self.cuts.apply_global_gh_cut(gammas)
            self.log.info(
                "Using a global gammaness cut of "
                f"{self.cuts.global_gh_cut}"
            )

        if self.point_like:
            if self.energy_dependent_theta:
                self.theta_cuts = self.cuts.energy_dependent_theta_cuts(
                    gammas, reco_energy_bins,
                    min_value=0.05 * u.deg, max_value=0.32 * u.deg,
                )
                gammas = self.cuts.apply_energy_dependent_theta_cuts(
                    gammas, self.theta_cuts
                )
                self.log.info(
                    "Using a containment region for theta of "
                    f"{self.cuts.theta_containment}"
                )
            else:
                if not self.source_dep:
                    gammas = self.cuts.apply_global_theta_cut(gammas)
                    self.log.info(
                        "Using a global Theta cut of "
                        f"{self.cuts.global_theta_cut} for point-like IRF"
                    )
                else:
                    gammas = self.cuts.apply_global_alpha_cut(gammas)
                    self.log.info(
                      'Using a global Alpha cut of '
                      f'{self.cuts.global_alpha_cut} for point like IRF'
                    )

        if self.mc_particle["gamma"]["mc_type"] == "point_like":
<<<<<<< HEAD
            fov_offset_bins = [
                mean_fov_offset - 0.1, mean_fov_offset + 0.1
            ] * u.deg
            self.mc_particle["gamma"]["G_OFFSET"] = mean_fov_offset

            self.log.info("Single offset for point like gamma MC")
            self.mc_particle["gamma"]["ZEN_PNT"] -= self.mc_particle["gamma"]["G_OFFSET"]
=======
            mean_fov_offset = round(
                gammas["true_source_fov_offset"].mean().to_value(), 1
            )
            fov_offset_bins = [
                mean_fov_offset - 0.1, mean_fov_offset + 0.1
            ] * u.deg
            self.log.info('Single offset for point like gamma MC')
>>>>>>> e55473b0
        else:
            fov_offset_bins = self.data_bin.fov_offset_bins()
            self.log.info("Multiple offset for diffuse gamma MC")

            if self.energy_dependent_theta:
                fov_offset_bins = [
                    round(
                        gammas["true_source_fov_offset"].min().to_value(), 1
                    ),
                    round(
                        gammas["true_source_fov_offset"].max().to_value(), 1
                    )
                ] * u.deg
                self.log.info("For RAD MAX, the full FoV is used")

        if not self.only_gamma_irf:
            background = table.vstack(
                [
                    self.mc_particle["proton"]["events"],
                    self.mc_particle["electron"]["events"]
                ]
            )

<<<<<<< HEAD
            # Check common parameters of the MCs used
            for par in ["ZEN_PNT", "AZ_PNT"]:
                k = [
                    self.mc_particle["gamma"][par],
                    self.mc_particle["proton"][par],
                    self.mc_particle["electron"][par],
                ]
                if len(set(k)) != 1:
                    raise ToolConfigurationError(
                        "MCs of different " + par + " used."
                        "Use MCs with same zenith pointing."
                    )
=======
            if self.energy_dependent_gh:
                background = self.cuts.apply_energy_dependent_gh_cuts(
                    background, self.gh_cuts_gamma
                )
            else:
                background = self.cuts.apply_global_gh_cut(background)
>>>>>>> e55473b0

            background = self.event_sel.filter_cut(background)
            background = self.cuts.allowed_tels_filter(background)

            background_offset_bins = self.data_bin.bkg_fov_offset_bins()

<<<<<<< HEAD
        # For a fixed gh/theta cut, only a header value is added.
        # For energy dependent cuts, a new HDU should be created
        # GH_CUT and FOV_CUT are temporary non-standard header data

=======
        # For a global gh/theta cut, only a header value is added.
        # For energy-dependent cuts, along with GADF specified RAD_MAX HDU,
        # a new HDU is created, GH_CUTS which is based on RAD_MAX table

        # NOTE: The GH_CUTS HDU is just for provenance and is not supported
        # by GADF or used by any Science Tools
>>>>>>> e55473b0
        extra_headers = {
            "TELESCOP": "CTA-N",
            "INSTRUME": "LST-" + " ".join(map(str, self.cuts.allowed_tels)),
            "FOVALIGN": "RADEC",
        }

        extra_headers["ZEN_PNT"] = str(self.mc_particle["gamma"]["ZEN_PNT"] * u.deg)
        extra_headers["AZ_PNT"] = str(self.mc_particle["gamma"]["AZ_PNT"] * u.deg)
        extra_headers["G_OFFSET"] = str(mean_fov_offset * u.deg)
        extra_headers["B_TOTAL"] = str(
            self.mc_particle["gamma"]["geomag_params"]["GEOMAG_TOTAL"].to(u.uT)
        )
        extra_headers["B_INC"] = str(
            self.mc_particle["gamma"]["geomag_params"]["GEOMAG_INC"].to(u.rad)
        )
        extra_headers["B_DEC"] = str(
            self.mc_particle["gamma"]["geomag_params"]["GEOMAG_DEC"].to(u.rad)
        )
        extra_headers["B_DELTA"] = str(
            self.mc_particle["gamma"]["geomag_params"]["GEOMAG_DELTA"].to(u.deg)
        )

        if self.point_like:
            self.log.info("Generating point_like IRF HDUs")
        else:
            self.log.info("Generating Full-Enclosure IRF HDUs")

        # Updating the HDU headers with the gammaness and theta cuts/efficiency
        if not self.energy_dependent_gh:
            extra_headers["GH_CUT"] = self.cuts.global_gh_cut

        else:
            extra_headers["GH_EFF"] = (
                self.cuts.gh_efficiency,
                "gamma/hadron efficiency"
            )

        if self.point_like:
            if not self.source_dep:
                if self.energy_dependent_theta:
                    extra_headers["TH_CONT"] = (
                        self.cuts.theta_containment,
                        "Theta containment region in percentage"
                    )               
                else:
                    extra_headers["RAD_MAX"] = (
                        self.cuts.global_theta_cut,
                        'deg'
                    )
            else:
                extra_headers["AL_CUT"] = (
                    self.cuts.global_alpha_cut,
                    'deg'
                )

        # Write HDUs
        self.hdus = [fits.PrimaryHDU(), ]

        with np.errstate(invalid="ignore", divide="ignore"):
            if self.mc_particle["gamma"]["mc_type"] == "point_like":
                self.effective_area = effective_area_per_energy(
                    gammas,
                    self.mc_particle["gamma"]["simulation_info"],
                    true_energy_bins=true_energy_bins,
                )
                self.hdus.append(
                    create_aeff2d_hdu(
                        # add one dimension for single FOV offset
                        effective_area=self.effective_area[..., np.newaxis],
                        true_energy_bins=true_energy_bins,
                        fov_offset_bins=fov_offset_bins,
                        point_like=self.point_like,
                        extname="EFFECTIVE AREA",
                        **extra_headers,
                    )
                )
            else:
                self.effective_area = effective_area_per_energy_and_fov(
                    gammas,
                    self.mc_particle["gamma"]["simulation_info"],
                    true_energy_bins=true_energy_bins,
                    fov_offset_bins=fov_offset_bins,
                )
                self.hdus.append(
                    create_aeff2d_hdu(
                        effective_area=self.effective_area,
                        true_energy_bins=true_energy_bins,
                        fov_offset_bins=fov_offset_bins,
                        point_like=self.point_like,
                        extname="EFFECTIVE AREA",
                        **extra_headers,
                    )
                )

        self.log.info("Effective Area HDU created")
        self.edisp = energy_dispersion(
            gammas,
            true_energy_bins=true_energy_bins,
            fov_offset_bins=fov_offset_bins,
            migration_bins=migration_bins,
        )
        self.hdus.append(
            create_energy_dispersion_hdu(
                self.edisp,
                true_energy_bins=true_energy_bins,
                migration_bins=migration_bins,
                fov_offset_bins=fov_offset_bins,
                point_like=self.point_like,
                extname="ENERGY DISPERSION",
                **extra_headers,
            )
        )
        self.log.info("Energy Dispersion HDU created")

        if not self.only_gamma_irf:
            self.background = background_2d(
                background,
                reco_energy_bins=reco_energy_bins,
                fov_offset_bins=background_offset_bins,
                t_obs=self.t_obs,
            )
            self.hdus.append(
                create_background_2d_hdu(
                    self.background.T,
                    reco_energy_bins=reco_energy_bins,
                    fov_offset_bins=background_offset_bins,
                    extname="BACKGROUND",
                    **extra_headers,
                )
            )
            self.log.info("Background HDU created")

        if not self.point_like:
            self.psf = psf_table(
                gammas,
                true_energy_bins,
                fov_offset_bins=fov_offset_bins,
                source_offset_bins=source_offset_bins,
            )
            self.hdus.append(
                create_psf_table_hdu(
                    self.psf,
                    true_energy_bins=true_energy_bins,
                    source_offset_bins=source_offset_bins,
                    fov_offset_bins=fov_offset_bins,
                    extname="PSF",
                    **extra_headers,
                )
            )
            self.log.info("PSF HDU created")

        if self.energy_dependent_gh:
            # Create a separate temporary header
            gh_header = fits.Header()
            gh_header["CREATOR"] = f"lstchain v{__version__}"
            gh_header["DATE"] = Time.now().utc.iso

            for k, v in extra_headers.items():
                gh_header[k] = v

            self.hdus.append(
                fits.BinTableHDU(
                    self.gh_cuts_gamma, header=gh_header, name="GH_CUTS"
                )
            )
            self.log.info("GH CUTS HDU added")

        if self.energy_dependent_theta and self.point_like:
            if not self.source_dep:
                self.hdus.append(
                    create_rad_max_hdu(
                        self.theta_cuts["cut"][:, np.newaxis],
                        reco_energy_bins, fov_offset_bins,
                        **extra_headers
                    )
                )
                self.log.info("RAD MAX HDU added")

    def finish(self):

        fits.HDUList(self.hdus).writeto(
            self.output_irf_file, overwrite=self.overwrite
        )
        Provenance().add_output_file(self.output_irf_file)


def main():
    tool = IRFFITSWriter()
    tool.run()


if __name__ == "__main__":
    main()<|MERGE_RESOLUTION|>--- conflicted
+++ resolved
@@ -128,9 +128,9 @@
 
     Or generate source-dependent IRFs
     > lstchain_create_irf_files
-        -g /path/to/DL2_MC_gamma_file.h5 
+        -g /path/to/DL2_MC_gamma_file.h5
         -o /path/to/irf.fits.gz
-        --point-like 
+        --point-like
         --global-gh-cut 0.9
         --global-alpha-cut 10
         --source-dep
@@ -224,8 +224,6 @@
             {"IRFFITSWriter": {"overwrite": True}},
             "overwrites output file",
         ),
-<<<<<<< HEAD
-=======
         "source-dep": (
             {"IRFFITSWriter": {"source_dep": True}},
             "Source-dependent analysis will be performed",
@@ -238,7 +236,6 @@
             {"IRFFITSWriter": {"energy_dependent_theta": True}},
             "Uses energy-dependent cuts for theta",
         ),
->>>>>>> e55473b0
     }
 
     def setup(self):
@@ -254,19 +251,11 @@
                 )
 
         filename = self.output_irf_file.name
-<<<<<<< HEAD
         if not (filename.endswith(".fits") or filename.endswith(".fits.gz")):
             raise ValueError(
                 f"{filename} is not a correct compressed FITS file name "
                 "Use .fits or .fits.gz."
             )
-=======
-        if not (filename.endswith('.fits') or filename.endswith('.fits.gz')):
-            raise ValueError(
-                f"{filename} is not a correct compressed FITS file name"
-                "(use .fits or .fits.gz)."
-                )
->>>>>>> e55473b0
 
         if self.input_proton_dl2 and self.input_electron_dl2 is not Undefined:
             self.only_gamma_irf = False
@@ -337,20 +326,6 @@
                     p["simulated_spectrum"],
                 )
 
-<<<<<<< HEAD
-            for prefix in ("true", "reco"):
-                k = f"{prefix}_source_fov_offset"
-                p["events"][k] = calculate_source_fov_offset(
-                    p["events"], prefix=prefix
-                )
-
-            # calculate distance between reco and assumed source position
-            p["events"]["theta"] = calculate_theta(
-                p["events"],
-                assumed_source_az=p["events"]["true_az"],
-                assumed_source_alt=p["events"]["true_alt"],
-            )
-
             p["ZEN_PNT"] = round(
                 90 - p["events"]["pointing_alt"][0].to_value(u.deg), 2
             )
@@ -358,18 +333,12 @@
                 p["events"]["pointing_az"][0].to_value(u.deg), 2
             )
 
-            self.log.debug(p["simulation_info"])
-
-        gammas = self.mc_particle["gamma"]["events"]
-        self.log.info(self.mc_particle["gamma"]["geomag_params"])
-=======
             if not self.source_dep:
                 for prefix in ("true", "reco"):
                     k = f"{prefix}_source_fov_offset"
                     p["events"][k] = calculate_source_fov_offset(
                         p["events"], prefix=prefix
                     )
->>>>>>> e55473b0
 
                 # calculate theta / distance between reco and assumed source position
                 p["events"]["theta"] = calculate_theta(
@@ -388,14 +357,9 @@
                 )
                 p["events"]["reco_source_fov_offset"] = p["events"]["true_source_fov_offset"]
 
-<<<<<<< HEAD
-        if self.point_like:
-            gammas = self.fixed_cuts.theta_cut(gammas)
-            self.log.info("Theta cuts applied for point like IRF")
-=======
         self.log.debug(p["simulation_info"])
         gammas = self.mc_particle["gamma"]["events"]
->>>>>>> e55473b0
+        self.log.info(self.mc_particle["gamma"]["geomag_params"])
 
         # Binning of parameters used in IRFs
         true_energy_bins = self.data_bin.true_energy_bins()
@@ -454,23 +418,16 @@
                     )
 
         if self.mc_particle["gamma"]["mc_type"] == "point_like":
-<<<<<<< HEAD
+            mean_fov_offset = round(
+                gammas["true_source_fov_offset"].mean().to_value(), 1
+            )
             fov_offset_bins = [
                 mean_fov_offset - 0.1, mean_fov_offset + 0.1
             ] * u.deg
+
             self.mc_particle["gamma"]["G_OFFSET"] = mean_fov_offset
-
-            self.log.info("Single offset for point like gamma MC")
             self.mc_particle["gamma"]["ZEN_PNT"] -= self.mc_particle["gamma"]["G_OFFSET"]
-=======
-            mean_fov_offset = round(
-                gammas["true_source_fov_offset"].mean().to_value(), 1
-            )
-            fov_offset_bins = [
-                mean_fov_offset - 0.1, mean_fov_offset + 0.1
-            ] * u.deg
             self.log.info('Single offset for point like gamma MC')
->>>>>>> e55473b0
         else:
             fov_offset_bins = self.data_bin.fov_offset_bins()
             self.log.info("Multiple offset for diffuse gamma MC")
@@ -494,7 +451,6 @@
                 ]
             )
 
-<<<<<<< HEAD
             # Check common parameters of the MCs used
             for par in ["ZEN_PNT", "AZ_PNT"]:
                 k = [
@@ -507,33 +463,25 @@
                         "MCs of different " + par + " used."
                         "Use MCs with same zenith pointing."
                     )
-=======
+
             if self.energy_dependent_gh:
                 background = self.cuts.apply_energy_dependent_gh_cuts(
                     background, self.gh_cuts_gamma
                 )
             else:
                 background = self.cuts.apply_global_gh_cut(background)
->>>>>>> e55473b0
 
             background = self.event_sel.filter_cut(background)
             background = self.cuts.allowed_tels_filter(background)
 
             background_offset_bins = self.data_bin.bkg_fov_offset_bins()
 
-<<<<<<< HEAD
-        # For a fixed gh/theta cut, only a header value is added.
-        # For energy dependent cuts, a new HDU should be created
-        # GH_CUT and FOV_CUT are temporary non-standard header data
-
-=======
         # For a global gh/theta cut, only a header value is added.
         # For energy-dependent cuts, along with GADF specified RAD_MAX HDU,
         # a new HDU is created, GH_CUTS which is based on RAD_MAX table
 
         # NOTE: The GH_CUTS HDU is just for provenance and is not supported
         # by GADF or used by any Science Tools
->>>>>>> e55473b0
         extra_headers = {
             "TELESCOP": "CTA-N",
             "INSTRUME": "LST-" + " ".join(map(str, self.cuts.allowed_tels)),
@@ -577,7 +525,7 @@
                     extra_headers["TH_CONT"] = (
                         self.cuts.theta_containment,
                         "Theta containment region in percentage"
-                    )               
+                    )
                 else:
                     extra_headers["RAD_MAX"] = (
                         self.cuts.global_theta_cut,
