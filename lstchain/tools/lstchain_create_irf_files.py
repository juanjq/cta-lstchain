"""
Create FITS file for IRFs from given MC DL2 files and selection cuts
taken either from command-line arguments or a config file.

MC gamma files can be point_like or diffuse.
IRFs can be point_like or Full Enclosure.
Background HDU maybe added if proton and electron MC are provided.

Change the selection parameters as need be using the aliases.
The default values are written in the EventSelector, DL3Cuts and
DataBinning Component and also given in some example configs in docs/examples/

By default, the Tool uses global cuts for gammaness and theta.

For using energy-dependent gammaness cuts, use the argument gh_efficiency
for passing the gamma efficiency value to calculate the gammaness cuts for
each reco energy bin and the flag energy-dependent-gh.
Similarly, for energy-dependent theta cuts, use the argument
theta_containment and the flag energy-dependent-theta.

The energy-dependent cuts are stored as HDUs - GH_CUTS and RAD_MAX,
and saved with other IRFs.

To use a separate config file for providing the selection parameters,
copy and append the relevant example config files, into a custom config file.
"""

from astropy import table
from astropy.io import fits
<<<<<<< HEAD
from traitlets import Undefined
=======
from astropy.time import Time
import astropy.units as u
import numpy as np

>>>>>>> 71b217ef
from ctapipe.core import (
    Provenance,
    Tool,
    ToolConfigurationError,
    traits,
)

from pyirf.io.gadf import (
    create_aeff2d_hdu,
    create_background_2d_hdu,
    create_energy_dispersion_hdu,
    create_psf_table_hdu,
    create_rad_max_hdu,
)
from pyirf.irf import (
    background_2d,
    effective_area_per_energy,
    effective_area_per_energy_and_fov,
    energy_dispersion,
    psf_table,
)
from pyirf.spectral import (
    CRAB_MAGIC_JHEAP2015,
    IRFDOC_ELECTRON_SPECTRUM,
    IRFDOC_PROTON_SPECTRUM,
    PowerLaw,
    calculate_event_weights,
)
from pyirf.utils import (
    calculate_source_fov_offset,
    calculate_theta,
)

from lstchain.io import (
    DL3Cuts,
    DataBinning,
    EventSelector,
)
from lstchain.io import read_mc_dl2_to_QTable
from lstchain.__init__ import __version__

__all__ = ["IRFFITSWriter"]


class IRFFITSWriter(Tool):
    name = "IRFFITSWriter"
    description = __doc__
    example = """
    To generate IRFs from MC gamma only, using default cuts/binning:
    > lstchain_create_irf_files
        -g /path/to/DL2_MC_gamma_file.h5
        -o /path/to/irf.fits.gz
        --point-like (Only for point_like IRFs)
        --overwrite

    Or to generate all 4 IRFs, using default cuts/binning:
    > lstchain_create_irf_files
        -g /path/to/DL2_MC_gamma_file.h5
        -p /path/to/DL2_MC_proton_file.h5
        -e /path/to/DL2_MC_electron_file.h5
        -o /path/to/irf.fits.gz
        --point-like (Only for point_like IRFs)

    Or use a config file for cuts and binning information:
    > lstchain_create_irf_files
        -g /path/to/DL2_MC_gamma_file.h5
        -o /path/to/irf.fits.gz
        --point-like (Only for point_like IRFs)
        --config /path/to/config.json

    Or pass the selection cuts from command-line:
    > lstchain_create_irf_files
        -g /path/to/DL2_MC_gamma_file.h5
        -o /path/to/irf.fits.gz
        --point-like (Only for point_like IRFs)
        --global-gh-cut 0.9
        --global-theta-cut 0.2
        --irf-obs-time 50

    Or use energy-dependent cuts based on a gamma efficiency:
    > lstchain_create_irf_files
        -g /path/to/DL2_MC_gamma_file.h5
        -o /path/to/irf.fits.gz
        --point-like (Only for point_like IRFs)
        --energy-dependent-gh
        --energy-dependent-theta
        --gh-efficiency 0.95
        --theta-containment 0.68
    """

    input_gamma_dl2 = traits.Path(
        help="Input MC gamma DL2 file",
        allow_none=True,
        exists=True,
        directory_ok=False,
        file_ok=True
    ).tag(config=True)

    input_proton_dl2 = traits.Path(
        help="Input MC proton DL2 file",
        allow_none=True,
        exists=True,
        directory_ok=False,
        file_ok=True
    ).tag(config=True)

    input_electron_dl2 = traits.Path(
        help="Input MC electron DL2 file",
        allow_none=True,
        exists=True,
        directory_ok=False,
        file_ok=True
    ).tag(config=True)

    output_irf_file = traits.Path(
        help="IRF output file",
        allow_none=True,
        directory_ok=False,
        file_ok=True,
        default_value="./irf.fits.gz",
    ).tag(config=True)

    irf_obs_time = traits.Float(
        help="Observation time for IRF in hours",
        default_value=50,
    ).tag(config=True)

    point_like = traits.Bool(
        help="True for point_like IRF, False for Full Enclosure",
        default_value=False,
    ).tag(config=True)

    energy_dependent_gh = traits.Bool(
        help="True for applying energy-dependent gammaness cuts",
        default_value=False,
    ).tag(config=True)

    energy_dependent_theta = traits.Bool(
        help="True for applying energy-dependent theta cuts",
        default_value=False,
    ).tag(config=True)

    overwrite = traits.Bool(
        help="If True, overwrites existing output file without asking",
        default_value=False,
    ).tag(config=True)

<<<<<<< HEAD
    source_dep = traits.Bool(
        help="True for source-dependent analysis",
        default_value=False,
    ).tag(config=True)

    classes = [EventSelector, DL3FixedCuts, DataBinning]
=======
    classes = [EventSelector, DL3Cuts, DataBinning]
>>>>>>> 71b217ef

    aliases = {
        ("g", "input-gamma-dl2"): "IRFFITSWriter.input_gamma_dl2",
        ("p", "input-proton-dl2"): "IRFFITSWriter.input_proton_dl2",
        ("e", "input-electron-dl2"): "IRFFITSWriter.input_electron_dl2",
        ("o", "output-irf-file"): "IRFFITSWriter.output_irf_file",
        "irf-obs-time": "IRFFITSWriter.irf_obs_time",
        "global-gh-cut": "DL3Cuts.global_gh_cut",
        "gh-efficiency": "DL3Cuts.gh_efficiency",
        "theta-containment": "DL3Cuts.theta_containment",
        "global-theta-cut": "DL3Cuts.global_theta_cut",
        "allowed-tels": "DL3Cuts.allowed_tels",
        "overwrite": "IRFFITSWriter.overwrite",
    }

    flags = {
        "point-like": (
            {"IRFFITSWriter": {"point_like": True}},
            "Point like IRFs will be produced, otherwise Full Enclosure",
        ),
        "overwrite": (
            {"IRFFITSWriter": {"overwrite": True}},
            "overwrites output file",
        ),
<<<<<<< HEAD
        "source-dep": (
            {"IRFFITSWriter": {"source_dep": True}},
            "Source-dependent analysis will be performed",
        )
=======
        "energy-dependent-gh": (
            {"IRFFITSWriter": {"energy_dependent_gh": True}},
            "Uses energy-dependent cuts for gammaness",
        ),
        "energy-dependent-theta": (
            {"IRFFITSWriter": {"energy_dependent_theta": True}},
            "Uses energy-dependent cuts for theta",
        ),
>>>>>>> 71b217ef
    }

    def setup(self):

        if self.output_irf_file.absolute().exists():
            if self.overwrite:
                self.log.warning(f"Overwriting {self.output_irf_file}")
                self.output_irf_file.unlink()
            else:
                raise ToolConfigurationError(
                    f"Output file {self.output_irf_file} already exists,"
                    " use --overwrite to overwrite"
                )

        filename = self.output_irf_file.name
        if not (filename.endswith('.fits') or filename.endswith('.fits.gz')):
            raise ValueError(
                f"{filename} is not a correct compressed FITS file name"
                "(use .fits or .fits.gz)."
                )

        if self.input_proton_dl2 and self.input_electron_dl2 is not Undefined:
            self.only_gamma_irf = False
        else:
            self.only_gamma_irf = True

        self.event_sel = EventSelector(parent=self)
        self.cuts = DL3Cuts(parent=self)
        self.data_bin = DataBinning(parent=self)

        self.mc_particle = {
            "gamma": {
                "file": str(self.input_gamma_dl2),
                "target_spectrum": CRAB_MAGIC_JHEAP2015,
            },
        }
        Provenance().add_input_file(self.input_gamma_dl2)

        self.t_obs = self.irf_obs_time * u.hour

        # Read and update MC information
        if not self.only_gamma_irf:
            self.mc_particle["proton"] = {
                "file": str(self.input_proton_dl2),
                "target_spectrum": IRFDOC_PROTON_SPECTRUM,
            }

            self.mc_particle["electron"] = {
                "file": str(self.input_electron_dl2),
                "target_spectrum": IRFDOC_ELECTRON_SPECTRUM,
            }

            Provenance().add_input_file(self.input_proton_dl2)
            Provenance().add_input_file(self.input_electron_dl2)

        self.provenance_log = self.output_irf_file.parent / (
                self.name + ".provenance.log"
        )

    def start(self):

        for particle_type, p in self.mc_particle.items():
            self.log.info(f"Simulated {particle_type.title()} Events:")
            p["events"], p["simulation_info"] = read_mc_dl2_to_QTable(p["file"])

            if p["simulation_info"].viewcone.value == 0.0:
                p["mc_type"] = "point_like"
            else:
                p["mc_type"] = "diffuse"

            self.log.debug(
                f"Simulated {p['mc_type']} {particle_type.title()} Events:"
            )

            # Calculating event weights for Background IRF
            if particle_type != "gamma":
                p["simulated_spectrum"] = PowerLaw.from_simulation(
                    p["simulation_info"], self.t_obs
                )

                p["events"]["weight"] = calculate_event_weights(
                    p["events"]["true_energy"],
                    p["target_spectrum"],
                    p["simulated_spectrum"],
                )

<<<<<<< HEAD
            if not self.source_dep:
                for prefix in ("true", "reco"):
                    k = f"{prefix}_source_fov_offset"
                    p["events"][k] = calculate_source_fov_offset(p["events"], prefix=prefix)

                # calculate theta / distance between reco and assumed source position
                p["events"]["theta"] = calculate_theta(
                    p["events"],
                    assumed_source_az=p["events"]["true_az"],
                    assumed_source_alt=p["events"]["true_alt"],
                )
                self.log.debug(p["simulation_info"])

            else:
                # Alpha cut is applied for source-dependent analysis.
                # To adapt source-dependent analysis to pyirf codes, true position is set as reco position
                # for survived events after alpha cut
                p["events"]["true_source_fov_offset"] = calculate_source_fov_offset(p["events"], prefix="true")
                p["events"]["reco_source_fov_offset"] = p["events"]["true_source_fov_offset"]

        gammas = self.mc_particle["gamma"]["events"]

        self.log.info(f"Using fixed G/H cut of {self.fixed_cuts.fixed_gh_cut}")

        gammas = self.event_sel.filter_cut(gammas)
        gammas = self.fixed_cuts.allowed_tels_filter(gammas)
        gammas = self.fixed_cuts.gh_cut(gammas)

        if self.point_like:
            if not self.source_dep:
                gammas = self.fixed_cuts.theta_cut(gammas)
                self.log.info('Theta cuts applied for point like IRF')
            else:
                gammas = self.fixed_cuts.alpha_cut(gammas)
                self.log.info('Alpha cuts applied for point like IRF')

=======
            for prefix in ("true", "reco"):
                k = f"{prefix}_source_fov_offset"
                p["events"][k] = calculate_source_fov_offset(
                    p["events"], prefix=prefix
                )
            # calculate theta / distance between reco and assumed source position
            p["events"]["theta"] = calculate_theta(
                p["events"],
                assumed_source_az=p["events"]["true_az"],
                assumed_source_alt=p["events"]["true_alt"],
            )
            self.log.debug(p["simulation_info"])

        gammas = self.mc_particle["gamma"]["events"]

>>>>>>> 71b217ef
        # Binning of parameters used in IRFs
        true_energy_bins = self.data_bin.true_energy_bins()
        reco_energy_bins = self.data_bin.reco_energy_bins()
        migration_bins = self.data_bin.energy_migration_bins()
        source_offset_bins = self.data_bin.source_offset_bins()

        gammas = self.event_sel.filter_cut(gammas)
        gammas = self.cuts.allowed_tels_filter(gammas)

        if self.energy_dependent_gh:
            self.gh_cuts_gamma = self.cuts.energy_dependent_gh_cuts(
                gammas, reco_energy_bins, min_value=0.1, max_value=0.95
            )
            gammas = self.cuts.apply_energy_dependent_gh_cuts(
                gammas, self.gh_cuts_gamma
            )
            self.log.info(
                f"Using gamma efficiency of {self.cuts.gh_efficiency}"
            )
        else:
            gammas = self.cuts.apply_global_gh_cut(gammas)
            self.log.info(
                "Using a global gammaness cut of "
                f"{self.cuts.global_gh_cut}"
            )

        if self.point_like:
            if self.energy_dependent_theta:
                self.theta_cuts = self.cuts.energy_dependent_theta_cuts(
                    gammas, reco_energy_bins,
                    min_value=0.05 * u.deg, max_value=0.32 * u.deg,
                )
                gammas = self.cuts.apply_energy_dependent_theta_cuts(
                    gammas, self.theta_cuts
                )
                self.log.info(
                    "Using a containment region for theta of "
                    f"{self.cuts.theta_containment}"
                )
            else:
                gammas = self.cuts.apply_global_theta_cut(gammas)
                self.log.info(
                    "Using a global Theta cut of "
                    f"{self.cuts.global_theta_cut} for point-like IRF"
                )

        if self.mc_particle["gamma"]["mc_type"] == "point_like":
            mean_fov_offset = round(
                gammas["true_source_fov_offset"].mean().to_value(), 1
            )
            fov_offset_bins = [
                mean_fov_offset - 0.1, mean_fov_offset + 0.1
            ] * u.deg
            self.log.info('Single offset for point like gamma MC')
        else:
            fov_offset_bins = self.data_bin.fov_offset_bins()
            self.log.info('Multiple offset for diffuse gamma MC')

            if self.energy_dependent_theta:
                fov_offset_bins = [
                    round(
                        gammas["true_source_fov_offset"].min().to_value(), 1
                    ),
                    round(
                        gammas["true_source_fov_offset"].max().to_value(), 1
                    )
                ] * u.deg
                self.log.info("For RAD MAX, the full FoV is used")


        if not self.only_gamma_irf:
            background = table.vstack(
                [
                    self.mc_particle["proton"]["events"],
                    self.mc_particle["electron"]["events"]
                ]
            )

            if self.energy_dependent_gh:
                background = self.cuts.apply_energy_dependent_gh_cuts(
                    background, self.gh_cuts_gamma
                )
            else:
                background = self.cuts.apply_global_gh_cut(background)

            background = self.event_sel.filter_cut(background)
            background = self.cuts.allowed_tels_filter(background)

            background_offset_bins = self.data_bin.bkg_fov_offset_bins()

        # For a global gh/theta cut, only a header value is added.
        # For energy-dependent cuts, along with GADF specified RAD_MAX HDU,
        # a new HDU is created, GH_CUTS which is based on RAD_MAX table

        # NOTE: The GH_CUTS HDU is just for provenance and is not supported
        # by GADF or used by any Science Tools
        extra_headers = {
            "TELESCOP": "CTA-N",
            "INSTRUME": "LST-" + " ".join(map(str, self.cuts.allowed_tels)),
            "FOVALIGN": "RADEC",
        }
        if self.point_like:
            self.log.info("Generating point_like IRF HDUs")
        else:
            self.log.info("Generating Full-Enclosure IRF HDUs")

        # Updating the HDU headers with the gammaness and theta cuts/efficiency
        if not self.energy_dependent_gh:
            extra_headers["GH_CUT"] = self.cuts.global_gh_cut

            if self.point_like:
                extra_headers["RAD_MAX"] = (
                    self.cuts.global_theta_cut,
                    'deg'
                )
        else:
            extra_headers["GH_EFF"] = (
                self.cuts.gh_efficiency,
                "gamma/hadron efficiency"
            )
            if self.point_like and self.energy_dependent_theta:
                extra_headers["TH_CONT"] = (
                    self.cuts.theta_containment,
                    "Theta containment region in percentage"
                )

        # Write HDUs
        self.hdus = [fits.PrimaryHDU(), ]

        with np.errstate(invalid="ignore", divide="ignore"):
            if self.mc_particle["gamma"]["mc_type"] == "point_like":
                self.effective_area = effective_area_per_energy(
                    gammas,
                    self.mc_particle["gamma"]["simulation_info"],
                    true_energy_bins,
                )
                self.hdus.append(
                    create_aeff2d_hdu(
                        # add one dimension for single FOV offset
                        self.effective_area[..., np.newaxis],
                        true_energy_bins,
                        fov_offset_bins,
                        point_like=self.point_like,
                        extname="EFFECTIVE AREA",
                        **extra_headers,
                    )
                )
            else:
                self.effective_area = effective_area_per_energy_and_fov(
                    gammas,
                    self.mc_particle["gamma"]["simulation_info"],
                    true_energy_bins,
                    fov_offset_bins,
                )
                self.hdus.append(
                    create_aeff2d_hdu(
                        self.effective_area,
                        true_energy_bins,
                        fov_offset_bins,
                        point_like=self.point_like,
                        extname="EFFECTIVE AREA",
                        **extra_headers,
                    )
                )

        self.log.info("Effective Area HDU created")
        self.edisp = energy_dispersion(
            gammas,
            true_energy_bins,
            fov_offset_bins,
            migration_bins,
        )
        self.hdus.append(
            create_energy_dispersion_hdu(
                self.edisp,
                true_energy_bins,
                migration_bins,
                fov_offset_bins,
                point_like=self.point_like,
                extname="ENERGY DISPERSION",
                **extra_headers,
            )
        )
        self.log.info("Energy Dispersion HDU created")

        if not self.only_gamma_irf:
            self.background = background_2d(
                background,
                reco_energy_bins=reco_energy_bins,
                fov_offset_bins=background_offset_bins,
                t_obs=self.t_obs,
            )
            self.hdus.append(
                create_background_2d_hdu(
                    self.background.T,
                    reco_energy_bins,
                    background_offset_bins,
                    extname="BACKGROUND",
                    **extra_headers,
                )
            )
            self.log.info("Background HDU created")

        if not self.point_like:
            self.psf = psf_table(
                gammas,
                true_energy_bins,
                fov_offset_bins=fov_offset_bins,
                source_offset_bins=source_offset_bins,
            )
            self.hdus.append(
                create_psf_table_hdu(
                    self.psf,
                    true_energy_bins,
                    source_offset_bins,
                    fov_offset_bins,
                    extname="PSF",
                    **extra_headers,
                )
            )
            self.log.info("PSF HDU created")

        if self.energy_dependent_gh:
            # Create a separate temporary header
            gh_header = fits.Header()
            gh_header["CREATOR"] = f"lstchain v{__version__}"
            gh_header["DATE"] = Time.now().utc.iso

            for k, v in extra_headers.items():
                gh_header[k] = v

            self.hdus.append(
                fits.BinTableHDU(
                    self.gh_cuts_gamma, header=gh_header, name="GH_CUTS"
                )
            )
            self.log.info("GH CUTS HDU added")

        if self.energy_dependent_theta and self.point_like:
            self.hdus.append(
                create_rad_max_hdu(
                    self.theta_cuts["cut"][:, np.newaxis],
                    reco_energy_bins, fov_offset_bins,
                    **extra_headers
                )
            )
            self.log.info("RAD MAX HDU added")

    def finish(self):

        fits.HDUList(self.hdus).writeto(
            self.output_irf_file, overwrite=self.overwrite
        )
        Provenance().add_output_file(self.output_irf_file)


def main():
    tool = IRFFITSWriter()
    tool.run()


if __name__ == "__main__":
    main()<|MERGE_RESOLUTION|>--- conflicted
+++ resolved
@@ -27,14 +27,11 @@
 
 from astropy import table
 from astropy.io import fits
-<<<<<<< HEAD
-from traitlets import Undefined
-=======
 from astropy.time import Time
 import astropy.units as u
+from traitlets import Undefined
 import numpy as np
 
->>>>>>> 71b217ef
 from ctapipe.core import (
     Provenance,
     Tool,
@@ -182,16 +179,12 @@
         default_value=False,
     ).tag(config=True)
 
-<<<<<<< HEAD
     source_dep = traits.Bool(
         help="True for source-dependent analysis",
         default_value=False,
     ).tag(config=True)
 
-    classes = [EventSelector, DL3FixedCuts, DataBinning]
-=======
     classes = [EventSelector, DL3Cuts, DataBinning]
->>>>>>> 71b217ef
 
     aliases = {
         ("g", "input-gamma-dl2"): "IRFFITSWriter.input_gamma_dl2",
@@ -216,12 +209,10 @@
             {"IRFFITSWriter": {"overwrite": True}},
             "overwrites output file",
         ),
-<<<<<<< HEAD
         "source-dep": (
             {"IRFFITSWriter": {"source_dep": True}},
             "Source-dependent analysis will be performed",
         )
-=======
         "energy-dependent-gh": (
             {"IRFFITSWriter": {"energy_dependent_gh": True}},
             "Uses energy-dependent cuts for gammaness",
@@ -230,7 +221,6 @@
             {"IRFFITSWriter": {"energy_dependent_theta": True}},
             "Uses energy-dependent cuts for theta",
         ),
->>>>>>> 71b217ef
     }
 
     def setup(self):
@@ -317,7 +307,6 @@
                     p["simulated_spectrum"],
                 )
 
-<<<<<<< HEAD
             if not self.source_dep:
                 for prefix in ("true", "reco"):
                     k = f"{prefix}_source_fov_offset"
@@ -329,7 +318,6 @@
                     assumed_source_az=p["events"]["true_az"],
                     assumed_source_alt=p["events"]["true_alt"],
                 )
-                self.log.debug(p["simulation_info"])
 
             else:
                 # Alpha cut is applied for source-dependent analysis.
@@ -337,40 +325,10 @@
                 # for survived events after alpha cut
                 p["events"]["true_source_fov_offset"] = calculate_source_fov_offset(p["events"], prefix="true")
                 p["events"]["reco_source_fov_offset"] = p["events"]["true_source_fov_offset"]
-
+        
+        self.log.debug(p["simulation_info"])
         gammas = self.mc_particle["gamma"]["events"]
 
-        self.log.info(f"Using fixed G/H cut of {self.fixed_cuts.fixed_gh_cut}")
-
-        gammas = self.event_sel.filter_cut(gammas)
-        gammas = self.fixed_cuts.allowed_tels_filter(gammas)
-        gammas = self.fixed_cuts.gh_cut(gammas)
-
-        if self.point_like:
-            if not self.source_dep:
-                gammas = self.fixed_cuts.theta_cut(gammas)
-                self.log.info('Theta cuts applied for point like IRF')
-            else:
-                gammas = self.fixed_cuts.alpha_cut(gammas)
-                self.log.info('Alpha cuts applied for point like IRF')
-
-=======
-            for prefix in ("true", "reco"):
-                k = f"{prefix}_source_fov_offset"
-                p["events"][k] = calculate_source_fov_offset(
-                    p["events"], prefix=prefix
-                )
-            # calculate theta / distance between reco and assumed source position
-            p["events"]["theta"] = calculate_theta(
-                p["events"],
-                assumed_source_az=p["events"]["true_az"],
-                assumed_source_alt=p["events"]["true_alt"],
-            )
-            self.log.debug(p["simulation_info"])
-
-        gammas = self.mc_particle["gamma"]["events"]
-
->>>>>>> 71b217ef
         # Binning of parameters used in IRFs
         true_energy_bins = self.data_bin.true_energy_bins()
         reco_energy_bins = self.data_bin.reco_energy_bins()
@@ -411,11 +369,18 @@
                     f"{self.cuts.theta_containment}"
                 )
             else:
-                gammas = self.cuts.apply_global_theta_cut(gammas)
-                self.log.info(
-                    "Using a global Theta cut of "
-                    f"{self.cuts.global_theta_cut} for point-like IRF"
-                )
+                if not self.source_dep:
+                    gammas = self.cuts.apply_global_theta_cut(gammas)
+                    self.log.info(
+                        "Using a global Theta cut of "
+                        f"{self.cuts.global_theta_cut} for point-like IRF"
+                    )
+                else:
+                    gammas = self.cuts.apply_global_alpha_cut(gammas)
+                    self.log.info(
+                      'Using a global Alpha cut of ' 
+                      f'{self.cuts.global_alpha_cut} for point like IRF'
+                    )
 
         if self.mc_particle["gamma"]["mc_type"] == "point_like":
             mean_fov_offset = round(
@@ -482,10 +447,16 @@
             extra_headers["GH_CUT"] = self.cuts.global_gh_cut
 
             if self.point_like:
-                extra_headers["RAD_MAX"] = (
-                    self.cuts.global_theta_cut,
-                    'deg'
-                )
+                if not self.source_dep:
+                    extra_headers["RAD_MAX"] = (
+                        self.cuts.global_theta_cut,
+                        'deg'
+                    )
+                else:
+                    extra_headers["AL_CUT"] = (
+                        self.cuts.global_alpha_cut,
+                        'deg'
+                    )
         else:
             extra_headers["GH_EFF"] = (
                 self.cuts.gh_efficiency,
@@ -610,14 +581,15 @@
             self.log.info("GH CUTS HDU added")
 
         if self.energy_dependent_theta and self.point_like:
-            self.hdus.append(
-                create_rad_max_hdu(
-                    self.theta_cuts["cut"][:, np.newaxis],
-                    reco_energy_bins, fov_offset_bins,
-                    **extra_headers
-                )
-            )
-            self.log.info("RAD MAX HDU added")
+            if not.self.source_dep:
+                self.hdus.append(
+                    create_rad_max_hdu(
+                        self.theta_cuts["cut"][:, np.newaxis],
+                        reco_energy_bins, fov_offset_bins,
+                        **extra_headers
+                    )
+                )
+                self.log.info("RAD MAX HDU added")
 
     def finish(self):
 
