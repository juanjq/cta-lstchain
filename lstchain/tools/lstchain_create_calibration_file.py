--- conflicted
+++ resolved
@@ -3,10 +3,7 @@
 """
 import numpy as np
 from traitlets import Unicode, Int, Bool, Float
-<<<<<<< HEAD
 from tqdm.auto import tqdm
-=======
->>>>>>> ced74aca
 
 from ctapipe.core import Provenance, traits
 from ctapipe.io import HDF5TableWriter
@@ -21,6 +18,7 @@
 __all__ = [
     'CalibrationHDF5Writer'
 ]
+
 
 class CalibrationHDF5Writer(Tool):
     """
@@ -128,11 +126,6 @@
 
             if self.eventsource.r0_r1_calibrator.drs4_pedestal_path.tel[tel_id] is None:
                 raise IOError("Missing (mandatory) drs4 pedestal file in trailets")
-<<<<<<< HEAD
-
-            # remember how many events in the files
-=======
->>>>>>> ced74aca
         else:
             self.simulation = True
 
@@ -153,33 +146,6 @@
         tel_id = self.processor.tel_id
         new_ped = False
         new_ff = False
-<<<<<<< HEAD
-=======
-
-        try:
-            self.log.debug("Start loop")
-            self.log.debug(f"If not simulation, skip first {self.events_to_skip} events")
-            for count, event in enumerate(self.eventsource):
-
-                # if simulation use not calibrated and not gain selected R0 waveform
-                if self.simulation:
-                    # estimate offset of each channel from the camera median pedestal value
-                    offset = np.median(event.mon.tel[tel_id].calibration.pedestal_per_sample, axis=1).round()
-                    event.r1.tel[tel_id].waveform = event.r0.tel[tel_id].waveform.astype(np.float32) - offset[:, np.newaxis, np.newaxis]
-
-                if count % 1000 == 0 and count> self.events_to_skip:
-                    self.log.debug(f"Event {count}")
-
-                # save the config, to be retrieved as data.meta['config']
-                if count == 0:
-
-                    if self.simulation:
-                        initialize_pixel_status(event.mon.tel[tel_id],event.r1.tel[tel_id].waveform.shape)
-
-                    ped_data = event.mon.tel[tel_id].pedestal
-                    add_config_metadata(ped_data, self.config)
-                    add_global_metadata(ped_data, metadata)
->>>>>>> ced74aca
 
         self.log.debug("Start loop")
         self.log.debug(f"If not simulation, skip first {self.events_to_skip} events")
@@ -194,7 +160,6 @@
             # save the config, to be retrieved as data.meta['config']
             if count == 0:
 
-<<<<<<< HEAD
                 if self.simulation:
                     initialize_pixel_status(event.mon.tel[tel_id],event.r1.tel[tel_id].waveform.shape)
 
@@ -241,40 +206,6 @@
                 # write on file
                 self.writer.write('pedestal', ped_data)
                 new_ped = False
-=======
-                # skip first events which are badly drs4 corrected
-                if not self.simulation and count < self.events_to_skip:
-                    continue
-
-                # if pedestal event
-                # (use a cut on the charge for MC events if trigger not defined)
-                if event.trigger.event_type==EventType.SKY_PEDESTAL or (
-                    self.simulation and
-                    np.median(np.sum(event.r1.tel[tel_id].waveform[0], axis=1))
-                    < self.mc_max_pedestal_adc):
-
-                    if self.processor.pedestal.calculate_pedestals(event):
-                        new_ped = True
-                        count_ped = count+1
-
-                # if flat-field event
-                # (use a cut on the charge for MC events if trigger not defined)
-                elif event.trigger.event_type==EventType.FLATFIELD or (
-                        self.simulation and
-                        np.median(np.sum(event.r1.tel[tel_id].waveform[0], axis=1))
-                        > self.mc_min_flatfield_adc):
-
-                   if self.processor.flatfield.calculate_relative_gain(event):
-                       new_ff = True
-                       count_ff = count+1
-                  
-                # write flatfield results when enough statistics (also for pedestals) 
-                if (new_ff and new_ped):
-                    self.log.debug(f"Write calibration at event n. {count+1}, event id {event.index.event_id} ")
-                                  
-                    self.log.debug(f"Ready flatfield data at event n. {count_ff} "
-                                   f"stat = {ff_data.n_events} events")
->>>>>>> ced74aca
 
             # write flatfield results when enough statistics (also for pedestals) or end of file
             if new_ff and ped_data.n_events > 0:
@@ -282,24 +213,9 @@
                 self.log.info(f"Write flatfield data at event n. {count+1}, id {event.index.event_id} "
                                f"stat = {ff_data.n_events} events")
 
-<<<<<<< HEAD
                 # write on file
                 self.writer.write('flatfield', ff_data)
-
                 new_ff = False
-=======
-                    self.log.debug(f"Ready pedestal data at event n. {count_ped}"
-                                   f"stat = {ped_data.n_events} events")
-
-                    # write only pedestal data used for calibration                                 
-                    self.writer.write('pedestal', ped_data)                  
-
-                    new_ff = False
-                    new_ped = False
-                    
-                    # Then, calculate calibration coefficients
-                    self.processor.calculate_calibration_coefficients(event)
->>>>>>> ced74aca
 
                 # Then, calculate calibration coefficients
                 self.processor.calculate_calibration_coefficients(event)
@@ -319,7 +235,6 @@
             role='mon.tel.calibration'
         )
         self.writer.close()
-
 
     @staticmethod
     def _median_waveform_sum(event, tel_id):
