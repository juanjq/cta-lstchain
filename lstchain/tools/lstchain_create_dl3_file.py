--- conflicted
+++ resolved
@@ -204,10 +204,11 @@
         default_value=False,
     ).tag(config=True)
 
-<<<<<<< HEAD
     keep_duplicated_events = traits.Bool(
         help="If True, duplicated events after alpha and gammaness cut are not removed.",
-=======
+        default_value=False,
+    ).tag(config=True)
+
     use_nearest_irf_node = traits.Bool(
         help="If True, only look for the nearest IRF node to the data. No interpolation",
         default_value=False,
@@ -215,7 +216,6 @@
 
     gzip = traits.Bool(
         help="If True, the DL3 file will be gzipped",
->>>>>>> 90d04507
         default_value=False,
     ).tag(config=True)
 
@@ -242,11 +242,10 @@
             {"DataReductionFITSWriter": {"source_dep": True}},
             "source-dependent analysis if True",
         ),
-<<<<<<< HEAD
         "keep-duplicated-events": (
             {"DataReductionFITSWriter": {"keep_duplicated_events": True}},
             "duplicated events are not removed if True",
-=======
+        ),
         "use-nearest-irf-node": (
             {"DataReductionFITSWriter": {"use_nearest_irf_node": True}},
             "Only use the closest IRF, if True",
@@ -254,7 +253,6 @@
         "gzip": (
             {"DataReductionFITSWriter": {"gzip": True}},
             "gzip the DL3 files if True",
->>>>>>> 90d04507
         ),
     }
 
@@ -461,7 +459,6 @@
                 self.data = data_temp
             else:
                 self.data = vstack([self.data, data_temp])
-<<<<<<< HEAD
          
         if not self.keep_duplicated_events:
             if len(srcdep_assumed_positions) > 2:
@@ -477,8 +474,6 @@
             self.log.info(
                 f"Remove duplicated events: a ratio of duplicated events is {duplicated_events_ratio}"
             )
-=======
->>>>>>> 90d04507
 
     def start(self):
 
