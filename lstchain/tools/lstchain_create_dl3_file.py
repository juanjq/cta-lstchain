"""
Create DL3 FITS file from given data DL2 file,
selection cuts and IRF FITS files.

Change the selection parameters as need be using the aliases.
The default values are written in the EventSelector and DL3Cuts Component
and also given in some example configs in docs/examples/

For the cuts on gammaness, the Tool looks at the IRF provided, to either use
global cuts, based on the header value of the global gammaness cut, GH_CUT,
present in each HDU, or energy-dependent cuts, based on the GH_CUTS HDU.

To use a separate config file for providing the selection parameters,
copy and append the relevant example config files, into a custom config file.
"""

from astropy.io import fits
<<<<<<< HEAD
from astropy.table import vstack
from ctapipe.core import (
    Provenance,
    Tool,
    ToolConfigurationError,
    traits,
)

from lstchain.io import (
    EventSelector,
    DL3FixedCuts,
    get_srcdep_assumed_positions,
    read_data_dl2_to_QTable,
=======
from astropy.coordinates import SkyCoord
from astropy.table import QTable

from ctapipe.core import Tool, traits, Provenance, ToolConfigurationError

from lstchain.io import (
    read_data_dl2_to_QTable, EventSelector, DL3Cuts
>>>>>>> 71b217ef
)
from lstchain.high_level import (
    add_icrs_position_params,
    create_event_list,
    set_expected_pos_to_reco_altaz,
)
from lstchain.paths import (
    dl2_to_dl3_filename,
    run_info_from_filename,
)
from lstchain.reco.utils import get_effective_time


__all__ = ["DataReductionFITSWriter"]


class DataReductionFITSWriter(Tool):
    name = "DataReductionFITSWriter"
    description = __doc__
    example = """
    To generate DL3 file from an observed data DL2 file, using default cuts:
    > lstchain_create_dl3_file
        -d /path/to/DL2_data_file.h5
        -o /path/to/DL3/file/
        --input-irf /path/to/irf.fits.gz
        --source-name Crab
        --source-ra 83.633deg
        --source-dec 22.01deg

    Or use a config file for the cuts:
    > lstchain_create_dl3_file
        -d /path/to/DL2_data_file.h5
        -o /path/to/DL3/file/
        --input-irf /path/to/irf.fits.gz
        --source-name Crab
        --source-ra 83.633deg
        --source-dec 22.01deg
        --overwrite
        --config /path/to/config.json

    Or pass the selection cuts from command-line:
    > lstchain_create_dl3_file
        -d /path/to/DL2_data_file.h5
        -o /path/to/DL3/file/
        --input-irf /path/to/irf.fits.gz
        --source-name Crab
        --source-ra 83.633deg
        --source-dec 22.01deg
        --global-gh-cut 0.9
        --overwrite
    """

    input_dl2 = traits.Path(
        help="Input data DL2 file",
        exists=True,
        directory_ok=False,
        file_ok=True
    ).tag(config=True)

    output_dl3_path = traits.Path(
        help="DL3 output filedir",
        directory_ok=True,
        file_ok=False
    ).tag(config=True)

    input_irf = traits.Path(
        help="Compressed FITS file of IRFs",
        exists=True,
        directory_ok=False,
        file_ok=True,
    ).tag(config=True)

    source_name = traits.Unicode(
        help="Name of Source"
    ).tag(config=True)

    source_ra = traits.Unicode(
        help="RA position of the source"
    ).tag(config=True)

    source_dec = traits.Unicode(
        help="DEC position of the source"
    ).tag(config=True)

    overwrite = traits.Bool(
        help="If True, overwrites existing output file without asking",
        default_value=False,
    ).tag(config=True)

<<<<<<< HEAD
    source_dep = traits.Bool(
        help="If True, source-dependent analysis will be performed.",
        default_value=False,
    ).tag(config=True)

    classes = [EventSelector, DL3FixedCuts]
=======
    classes = [EventSelector, DL3Cuts]
>>>>>>> 71b217ef

    aliases = {
        ("d", "input-dl2"): "DataReductionFITSWriter.input_dl2",
        ("o", "output-dl3-path"): "DataReductionFITSWriter.output_dl3_path",
        "input-irf": "DataReductionFITSWriter.input_irf",
        "global-gh-cut": "DL3Cuts.global_gh_cut",
        "source-name": "DataReductionFITSWriter.source_name",
        "source-ra": "DataReductionFITSWriter.source_ra",
        "source-dec": "DataReductionFITSWriter.source_dec",
    }

    flags = {
        "overwrite": (
            {"DataReductionFITSWriter": {"overwrite": True}},
            "overwrite output file if True",
        ),
        "source-dep": (
            {"DataReductionFITSWriter": {"source_dep": True}},
            "source-dependent analysis if True",
        ),
    }

    def setup(self):

        self.filename_dl3 = dl2_to_dl3_filename(self.input_dl2)
        self.provenance_log = self.output_dl3_path / (self.name + ".provenance.log")

        Provenance().add_input_file(self.input_dl2)

        self.event_sel = EventSelector(parent=self)
        self.cuts = DL3Cuts(parent=self)

        self.output_file = self.output_dl3_path.absolute() / self.filename_dl3
        if self.output_file.exists():
            if self.overwrite:
                self.log.warning(f"Overwriting {self.output_file}")
                self.output_file.unlink()
            else:
                raise ToolConfigurationError(
                    f"Output file {self.output_file} already exists,"
                    " use --overwrite to overwrite"
                )
        if not (self.source_ra or self.source_dec):
            self.source_pos = SkyCoord.from_name(self.source_name)
        elif bool(self.source_ra) != bool(self.source_dec):
            raise ToolConfigurationError(
                "Either provide both RA and DEC values for the source or none"
            )
        else:
            self.source_pos = SkyCoord(ra=self.source_ra, dec=self.source_dec)

        self.log.debug(f"Output DL3 file: {self.output_file}")

        try:
            with fits.open(self.input_irf) as hdul:
                self.use_energy_dependent_cuts = (
                    "GH_CUT" not in hdul["EFFECTIVE AREA"].header
                )
        except:
            raise ToolConfigurationError(
                f"{self.input_irf} does not have EFFECTIVE AREA HDU, "
                " to check for global cut information in the Header value"
            )

    def start(self):

<<<<<<< HEAD
        if not self.source_dep:
            self.data = read_data_dl2_to_QTable(str(self.input_dl2))
            ## To reduce the table columns further, add a selection of columns to be read and used.
            self.effective_time, self.elapsed_time = get_effective_time(self.data)
            self.run_number = run_info_from_filename(self.input_dl2)[1]

            self.data = self.event_sel.filter_cut(self.data)
            self.data = self.fixed_cuts.gh_cut(self.data)
            self.data = add_icrs_position_params(self.data, self.source_pos)

        else:
            # source-dependent analysis
            srcdep_assumed_positions = get_srcdep_assumed_positions(self.input_dl2)

            for i, srcdep_pos in enumerate(srcdep_assumed_positions):
                data_temp = read_data_dl2_to_QTable(str(self.input_dl2), srcdep_pos=srcdep_pos)

                if i==0:
                    self.effective_time, self.elapsed_time = get_effective_time(data_temp)
                    self.run_number = run_info_from_filename(self.input_dl2)[1]

                data_temp = self.event_sel.filter_cut(data_temp)
                data_temp = self.fixed_cuts.gh_cut(data_temp)
                data_temp = self.fixed_cuts.alpha_cut(data_temp)
                data_temp = add_icrs_position_params(data_temp, self.source_pos)

                # set expected source positions as reco positions
                set_expected_pos_to_reco_altaz(data_temp)

                if i==0:
                    self.data = data_temp
                else:
                    self.data = vstack([self.data, data_temp])
=======
        self.data = read_data_dl2_to_QTable(str(self.input_dl2))
        self.effective_time, self.elapsed_time = get_effective_time(self.data)
        self.run_number = run_info_from_filename(self.input_dl2)[1]

        self.data = self.event_sel.filter_cut(self.data)

        if self.use_energy_dependent_cuts:
            self.energy_dependent_gh_cuts = QTable.read(
                self.input_irf, hdu="GH_CUTS"
            )

            self.data = self.cuts.apply_energy_dependent_gh_cuts(
                self.data, self.energy_dependent_gh_cuts
            )
            self.data = add_icrs_position_params(self.data, self.source_pos)
            self.log.info(
                "Using gamma efficiency of "
                f'{self.energy_dependent_gh_cuts.meta["GH_EFF"]}'
            )
        else:
            with fits.open(self.input_irf) as hdul:
                self.cuts.global_gh_cut = hdul[1].header["GH_CUT"]
            self.data = self.cuts.apply_global_gh_cut(self.data)
            self.data = add_icrs_position_params(self.data, self.source_pos)
            self.log.info(f"Using global G/H cut of {self.cuts.global_gh_cut}")
>>>>>>> 71b217ef

        self.log.info("Generating event list")
        self.events, self.gti, self.pointing = create_event_list(
            data=self.data,
            run_number=self.run_number,
            source_name=self.source_name,
            source_pos=self.source_pos,
            effective_time=self.effective_time.value,
            elapsed_time=self.elapsed_time.value,
        )

        self.hdulist = fits.HDUList(
            [fits.PrimaryHDU(), self.events, self.gti, self.pointing]
        )

        irf = fits.open(self.input_irf)
        self.log.info("Adding IRF HDUs")

        for irf_hdu in irf[1:]:
            self.hdulist.append(irf_hdu)

    def finish(self):
        self.hdulist.writeto(self.output_file, overwrite=self.overwrite)

        Provenance().add_output_file(self.output_file)


def main():
    tool = DataReductionFITSWriter()
    tool.run()


if __name__ == "__main__":
    main()<|MERGE_RESOLUTION|>--- conflicted
+++ resolved
@@ -14,9 +14,9 @@
 copy and append the relevant example config files, into a custom config file.
 """
 
+from astropy.coordinates import SkyCoord
 from astropy.io import fits
-<<<<<<< HEAD
-from astropy.table import vstack
+from astropy.table import vstack, QTable
 from ctapipe.core import (
     Provenance,
     Tool,
@@ -26,18 +26,9 @@
 
 from lstchain.io import (
     EventSelector,
-    DL3FixedCuts,
+    DL3Cuts,
     get_srcdep_assumed_positions,
     read_data_dl2_to_QTable,
-=======
-from astropy.coordinates import SkyCoord
-from astropy.table import QTable
-
-from ctapipe.core import Tool, traits, Provenance, ToolConfigurationError
-
-from lstchain.io import (
-    read_data_dl2_to_QTable, EventSelector, DL3Cuts
->>>>>>> 71b217ef
 )
 from lstchain.high_level import (
     add_icrs_position_params,
@@ -127,16 +118,12 @@
         default_value=False,
     ).tag(config=True)
 
-<<<<<<< HEAD
     source_dep = traits.Bool(
         help="If True, source-dependent analysis will be performed.",
         default_value=False,
     ).tag(config=True)
 
-    classes = [EventSelector, DL3FixedCuts]
-=======
     classes = [EventSelector, DL3Cuts]
->>>>>>> 71b217ef
 
     aliases = {
         ("d", "input-dl2"): "DataReductionFITSWriter.input_dl2",
@@ -203,15 +190,31 @@
 
     def start(self):
 
-<<<<<<< HEAD
         if not self.source_dep:
             self.data = read_data_dl2_to_QTable(str(self.input_dl2))
-            ## To reduce the table columns further, add a selection of columns to be read and used.
             self.effective_time, self.elapsed_time = get_effective_time(self.data)
             self.run_number = run_info_from_filename(self.input_dl2)[1]
 
             self.data = self.event_sel.filter_cut(self.data)
-            self.data = self.fixed_cuts.gh_cut(self.data)
+            
+            if self.use_energy_dependent_cuts:
+                self.energy_dependent_gh_cuts = QTable.read(
+                    self.input_irf, hdu="GH_CUTS"
+                )
+
+                self.data = self.cuts.apply_energy_dependent_gh_cuts(
+                    self.data, self.energy_dependent_gh_cuts
+                )
+                self.log.info(
+                    "Using gamma efficiency of "
+                    f"{self.energy_dependent_gh_cuts.meta['GH_EFF']}"
+                )
+            else:
+                with fits.open(self.input_irf) as hdul:
+                    self.cuts.global_gh_cut = hdul[1].header["GH_CUT"]
+                self.data = self.cuts.apply_global_gh_cut(self.data)
+                self.log.info(f"Using global G/H cut of {self.cuts.global_gh_cut}")
+            
             self.data = add_icrs_position_params(self.data, self.source_pos)
 
         else:
@@ -226,8 +229,22 @@
                     self.run_number = run_info_from_filename(self.input_dl2)[1]
 
                 data_temp = self.event_sel.filter_cut(data_temp)
-                data_temp = self.fixed_cuts.gh_cut(data_temp)
-                data_temp = self.fixed_cuts.alpha_cut(data_temp)
+                
+                if self.use_energy_dependent_cuts:
+                    self.energy_dependent_gh_cuts = QTable.read(
+                        self.input_irf, hdu="GH_CUTS"
+                    )
+
+                    data_temp = self.cuts.apply_energy_dependent_gh_cuts(
+                        data_temp, self.energy_dependent_gh_cuts
+                    )
+                else:
+                    with fits.open(self.input_irf) as hdul:
+                        self.cuts.global_gh_cut = hdul[1].header["GH_CUT"]
+                        self.cuts.global_alpha_cut = hdul[1].header["AL_CUT"]
+                    data_temp = self.cuts.apply_global_gh_cut(self.data)
+                    data_temp = self.cuts.apply_global_alpha_cut(data_temp)
+
                 data_temp = add_icrs_position_params(data_temp, self.source_pos)
 
                 # set expected source positions as reco positions
@@ -237,33 +254,6 @@
                     self.data = data_temp
                 else:
                     self.data = vstack([self.data, data_temp])
-=======
-        self.data = read_data_dl2_to_QTable(str(self.input_dl2))
-        self.effective_time, self.elapsed_time = get_effective_time(self.data)
-        self.run_number = run_info_from_filename(self.input_dl2)[1]
-
-        self.data = self.event_sel.filter_cut(self.data)
-
-        if self.use_energy_dependent_cuts:
-            self.energy_dependent_gh_cuts = QTable.read(
-                self.input_irf, hdu="GH_CUTS"
-            )
-
-            self.data = self.cuts.apply_energy_dependent_gh_cuts(
-                self.data, self.energy_dependent_gh_cuts
-            )
-            self.data = add_icrs_position_params(self.data, self.source_pos)
-            self.log.info(
-                "Using gamma efficiency of "
-                f'{self.energy_dependent_gh_cuts.meta["GH_EFF"]}'
-            )
-        else:
-            with fits.open(self.input_irf) as hdul:
-                self.cuts.global_gh_cut = hdul[1].header["GH_CUT"]
-            self.data = self.cuts.apply_global_gh_cut(self.data)
-            self.data = add_icrs_position_params(self.data, self.source_pos)
-            self.log.info(f"Using global G/H cut of {self.cuts.global_gh_cut}")
->>>>>>> 71b217ef
 
         self.log.info("Generating event list")
         self.events, self.gti, self.pointing = create_event_list(
