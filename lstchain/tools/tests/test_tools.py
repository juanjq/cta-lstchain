--- conflicted
+++ resolved
@@ -85,43 +85,15 @@
 
 
 @pytest.mark.private_data
-<<<<<<< HEAD
-@pytest.mark.run(after="test_create_irf")
-def test_create_dl3(temp_dir_observed_files, observed_dl2_file, simulated_irf_file):
-=======
 @pytest.mark.run(after="test_create_irf_full_enclosure_with_config")
 def test_create_dl3(temp_dir_observed_files, observed_dl2_file):
->>>>>>> 53586013
     """
     Generating an DL3 file from a test DL2 files and test IRF file
     """
     from lstchain.tools.lstchain_create_dl3_file import DataReductionFITSWriter
 
-<<<<<<< HEAD
-    config_file = os.path.join(os.getcwd(), "docs/examples/dl3_tool_config.json")
-
-=======
     irf_file = temp_dir_observed_files / "irf.fits.gz"
     
->>>>>>> 53586013
-    assert (
-        run_tool(
-            DataReductionFITSWriter(),
-            argv=[
-                f"--input-dl2={observed_dl2_file}",
-                f"--output-dl3-path={temp_dir_observed_files}",
-                f"--input-irf-path={temp_dir_observed_files}",
-                "--source-name=Crab",
-                "--source-ra=83.633deg",
-                "--source-dec=22.01deg",
-                f"--config={config_file}",
-                "--overwrite",
-            ],
-            cwd=temp_dir_observed_files,
-        )
-        == 0
-    )
-
     assert (
         run_tool(
             DataReductionFITSWriter(),
@@ -151,6 +123,24 @@
 
     irf_file = temp_dir_observed_files / "irf.fits.gz"
     config_file = os.path.join(os.getcwd(), "docs/examples/dl3_tool_config.json")
+
+    assert (
+        run_tool(
+            DataReductionFITSWriter(),
+            argv=[
+                f"--input-dl2={observed_dl2_file}",
+                f"--output-dl3-path={temp_dir_observed_files}",
+                f"--input-irf-path={temp_dir_observed_files}",
+                "--source-name=Crab",
+                "--source-ra=83.633deg",
+                "--source-dec=22.01deg",
+                f"--config={config_file}",
+                "--overwrite",
+            ],
+            cwd=temp_dir_observed_files,
+        )
+        == 0
+    )
 
     assert (
         run_tool(
