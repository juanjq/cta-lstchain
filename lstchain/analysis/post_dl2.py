"""
Collection of core analysis methods
"""

import logging
import numpy as np
import matplotlib.pyplot as plt

from gammapy.stats import WStatCountsStatistic
from lstchain.io.io import merge_dl2_runs
from lstchain.reco.utils import compute_alpha, compute_theta2, extract_source_position, filter_events, rotate
import lstchain.visualization.plot_dl2 as plotting


LOGGER = logging.getLogger('post_dl2')
LOGGER.setLevel(logging.DEBUG)
LOGGING_LEVELS = {0: logging.ERROR, 1: logging.INFO, 2: logging.DEBUG}


def setup_logging(verbosity=1):
    """
    Setup logger console and file descriptors

    Two log stream handlers are added, one for file-based logging and one for console output.
    Logging level to file is always set to DEBUG and console verbosity can be controlled.
    Verbosity levels {0,1,2} correspond to {ERROR, INFO, DEBUG}.

    :param int verbosity: Verbosity level used for console output
    """
    fh = logging.FileHandler('/tmp/fast_alps.log')
    fh.setLevel(logging.DEBUG)
    formatter = logging.Formatter('%(asctime)s - %(name)s - %(levelname)s - %(message)s')
    fh.setFormatter(formatter)
    # define a Handler which writes INFO messages or higher to the sys.stderr
    console = logging.StreamHandler()
    console.setLevel(LOGGING_LEVELS[verbosity])
    # tell the handler to use this format
    console.setFormatter(formatter)
    # add the handler to the root logger
    LOGGER.addHandler(console)
    LOGGER.addHandler(fh)



def analyze_wobble(config):
    """
    Extracts the theta2 plot of a dataset taken with wobble observations
    
    Parameters
    ----------
    config_file

    """
   
    fig, (ax1, ax2) = plt.subplots(1, 2, figsize=(20, 8))
    n_points = config['analysis']['parameters']['n_points']
    theta2_cut = config['analysis']['selection']['theta2'][0]
    LOGGER.info("Running wobble analysis with %s off-source observation points", n_points)
    LOGGER.info("Analyzing runs %s", config['analysis']['runs'])
    observation_time, data = merge_dl2_runs(config['input']['data_tag'],
                                            config['analysis']['runs'],
                                            config['input']['columns_to_read'])
    LOGGER.debug('\nPreselection:\n%s',config['preselection'])
    for key, value in config['preselection'].items():
        LOGGER.debug('\nParameter: %s, range: %s, value type: %s', key, value, type(value))

    selected_data = filter_events(data, config['preselection'])
    # Add theta2 to selected data
    true_source_position = extract_source_position(selected_data, config['input']['observed_source'])
    plotting.plot_wobble(true_source_position, n_points, ax1)
    named_datasets = []
    named_datasets.append(('ON data', np.array(compute_theta2(selected_data, true_source_position)), 1))
    n_on = np.sum(named_datasets[0][1] < theta2_cut)
    n_off = 0
    rotation_angle = 360./n_points
    origin_x = selected_data['reco_src_x']
    origin_y = selected_data['reco_src_y']
    for off_point in range(1, n_points):
        t_off_data = selected_data.copy()
        off_xy = rotate(tuple(zip(origin_x, origin_y)), rotation_angle * off_point)
        t_off_data['reco_src_x'] = [xy[0] for xy in off_xy]
        t_off_data['reco_src_y'] = [xy[1] for xy in off_xy]
        named_datasets.append((f'OFF {rotation_angle * off_point}', np.array(compute_theta2(t_off_data, true_source_position)), 1))
        n_off += np.sum(named_datasets[-1][1] < theta2_cut)

    stat = WStatCountsStatistic(n_on, n_off, 1./(n_points - 1))
    
    # API change for attributes significance and excess in the new gammapy version: https://docs.gammapy.org/dev/api/gammapy.stats.WStatCountsStatistic.html
    lima_significance = stat.sqrt_ts.item()
    lima_excess = stat.n_sig
    LOGGER.info('Observation time %s', observation_time)
    LOGGER.info('Number of "ON" events %s', n_on)
    LOGGER.info('Number of "OFF" events %s', n_off)
    LOGGER.info('ON/OFF observation time ratio %s', 1./(n_points - 1))
    LOGGER.info('Excess is %s', lima_excess)
    LOGGER.info('Li&Ma significance %s', lima_significance)
    plotting.plot_1d_excess(named_datasets, lima_significance, r'$\theta^2$ [deg$^2$]', theta2_cut, ax2)
<<<<<<< HEAD
    fig.savefig("theta2.png")
=======
>>>>>>> 0e9203e5
    plt.show()


def analyze_on_off(config):
    """
    Extracts the theta2 plot of a dataset taken with ON/OFF observations
    
    Parameters
    ----------
    config_file

    """
    fig, (ax1, ax2) = plt.subplots(1, 2, figsize=(20, 8))
    LOGGER.info("Running ON/OFF analysis")
    LOGGER.info("ON data runs: %s", config['analysis']['runs_on'])
    observation_time_on, data_on = merge_dl2_runs(config['input']['data_tag'],
                                                  config['analysis']['runs_on'],
                                                  config['input']['columns_to_read'], 4)
    LOGGER.info("ON observation time: %s", observation_time_on)
    LOGGER.info("OFF data runs: %s", config['analysis']['runs_off'])
    observation_time_off, data_off = merge_dl2_runs(config['input']['data_tag'],
                                                    config['analysis']['runs_off'],
                                                    config['input']['columns_to_read'], 4)
    LOGGER.info("OFF observation time: %s", observation_time_off)
    #observation_time_ratio = observation_time_on / observation_time_off
    #LOGGER.info('Observation time ratio %s', observation_time_ratio)

    selected_data_on = filter_events(data_on, config['preselection'])
    selected_data_off = filter_events(data_off, config['preselection'])

    theta2_on = np.array(compute_theta2(selected_data_on, (0, 0)))
    theta2_off = np.array(compute_theta2(selected_data_off, (0, 0)))

    theta2_cut = config['analysis']['selection']['theta2'][0]
    n_on = np.sum(theta2_on < theta2_cut)
    n_off = np.sum(theta2_off < theta2_cut)
    LOGGER.info('Number of observed ON and OFF events are:\n %s, %s',
                n_on, n_off)

    theta2_norm_min = config['analysis']['selection']['theta2'][1]
    theta2_norm_max = config['analysis']['selection']['theta2'][2]
    n_norm_on = np.sum((theta2_on > theta2_norm_min) & (theta2_on < theta2_norm_max))
    n_norm_off = np.sum((theta2_off > theta2_norm_min) & (theta2_off < theta2_norm_max))
    lima_norm = n_norm_on / n_norm_off
    stat = WStatCountsStatistic(n_on, n_off, lima_norm)
    lima_significance = stat.sqrt_ts.item()
    lima_excess = stat.n_sig
    LOGGER.info('Excess is %s', lima_excess)
    LOGGER.info('Excess significance is %s', lima_significance)
    plotting.plot_1d_excess([('ON data', theta2_on, 1), (f'OFF data X {lima_norm:.2f}', theta2_off,  lima_norm)], lima_significance,
                            r'$\theta^2$ [deg$^2$]', theta2_cut, ax1)

    # alpha analysis
    LOGGER.info('Perform alpha analysis')
    alpha_on = np.array(compute_alpha(selected_data_on))
    alpha_off = np.array(compute_alpha(selected_data_off))
    alpha_cut = config['analysis']['selection']['alpha'][0]
    n_on = np.sum(alpha_on < alpha_cut)
    n_off = np.sum(alpha_off < alpha_cut)
    LOGGER.info('Number of observed ON and OFFevents are:\n %s, %s',
                n_on, n_off)

    alpha_norm_min = config['analysis']['selection']['alpha'][1]
    alpha_norm_max = config['analysis']['selection']['alpha'][2]
    n_norm_on = np.sum((alpha_on > alpha_norm_min) & (alpha_on < alpha_norm_max))
    n_norm_off = np.sum((alpha_off > alpha_norm_min) & (alpha_off < alpha_norm_max))
    lima_norm = n_norm_on / n_norm_off
    stat = WStatCountsStatistic(n_on, n_off, lima_norm)
    lima_significance = stat.significance.item()
    lima_excess = stat.excess
    LOGGER.info('Excess is %s', lima_excess)
    LOGGER.info('Excess significance is %s', lima_significance)
    plotting.plot_1d_excess([('ON data', alpha_on, 1), (f'OFF data X {lima_norm:.2f}', alpha_off,  lima_norm)], lima_significance,
                            r'$\alpha$ [deg]', alpha_cut, ax2, 0, 90, 90)
    plt.show()<|MERGE_RESOLUTION|>--- conflicted
+++ resolved
@@ -95,10 +95,7 @@
     LOGGER.info('Excess is %s', lima_excess)
     LOGGER.info('Li&Ma significance %s', lima_significance)
     plotting.plot_1d_excess(named_datasets, lima_significance, r'$\theta^2$ [deg$^2$]', theta2_cut, ax2)
-<<<<<<< HEAD
-    fig.savefig("theta2.png")
-=======
->>>>>>> 0e9203e5
+
     plt.show()
 
 
