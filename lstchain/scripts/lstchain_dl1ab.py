--- conflicted
+++ resolved
@@ -228,7 +228,6 @@
             copy_h5_nodes(infile, outfile, nodes=nodes_keys)
             add_source_filenames(outfile, [args.input_file])
 
-<<<<<<< HEAD
             params_node = outfile.root[dl1_params_lstcam_key]
             params = params_node.read()
 
@@ -237,8 +236,6 @@
                 log.warning(f"Parameters not in original DL1 file {args.input_file} that can't be recomputed:"
                             f"{new_params}")
             parameters_to_update = list(set(parameters_to_update) & set(params_node.colnames))
-=======
->>>>>>> 1d0b3502
             if image_mask_save:
                 image_mask = outfile.root[dl1_images_lstcam_key].col('image_mask')
 
