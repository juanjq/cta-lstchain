--- conflicted
+++ resolved
@@ -5,24 +5,6 @@
 import pandas as pd
 import pkg_resources
 import pytest
-<<<<<<< HEAD
-
-from lstchain.io.io import dl1_params_lstcam_key, dl2_params_lstcam_key
-from lstchain.io.io import dl1_params_src_dep_lstcam_key
-from lstchain.tests.test_lstchain import (
-		test_dir, mc_gamma_testfile, produce_fake_dl1_proton_file,
-		fake_dl1_proton_file)
-
-output_dir = os.path.join(test_dir, 'scripts')
-dl1_file = os.path.join(output_dir, 'dl1_gamma_test_large.h5')
-merged_dl1_file = os.path.join(output_dir, 'script_merged_dl1.h5')
-dl2_file = os.path.join(output_dir, 'dl2_gamma_test_large.h5')
-merged_dl2_file = os.path.join(output_dir, 'script_merged_dl2.h5')
-dl2_file_new = os.path.join(output_dir, 'dl2_gamma_test_large_new.h5')
-file_model_energy = os.path.join(output_dir, 'reg_energy.sav')
-file_model_disp = os.path.join(output_dir, 'reg_disp_vector.sav')
-file_model_gh_sep = os.path.join(output_dir, 'cls_gh.sav')
-=======
 from astropy import units as u
 from astropy.time import Time
 
@@ -40,7 +22,6 @@
     test_r0_path,
     test_r0_path2
 )
->>>>>>> 365258af
 
 def find_entry_points(package_name):
     """from: https://stackoverflow.com/a/47383763/3838691"""
@@ -56,14 +37,7 @@
 
 
 def run_program(*args):
-<<<<<<< HEAD
-    result = sp.run(
-        args,
-        stdout=sp.PIPE, stderr=sp.STDOUT, encoding='utf-8'
-    	)
-=======
     result = sp.run(args, stdout=sp.PIPE, stderr=sp.STDOUT, encoding="utf-8")
->>>>>>> 365258af
 
     if result.returncode != 0:
         raise ValueError(
@@ -287,13 +261,8 @@
     assert 'dl1/event/telescope/parameters/LST_LSTCam' in get_dataset_keys(merged_dl1_observed_file)
 
 
-<<<<<<< HEAD
-@pytest.mark.run(after='test_lstchain_mc_trainpipe')
-def test_lstchain_dl1_to_dl2():
-=======
 @pytest.mark.private_data
 def test_merge_datacheck_files(temp_dir_observed_files):
->>>>>>> 365258af
     run_program(
         "lstchain_check_dl1",
         "--batch",
@@ -303,17 +272,6 @@
     assert (temp_dir_observed_files / "datacheck_dl1_LST-1.Run02008.h5").is_file()
     assert (temp_dir_observed_files / "datacheck_dl1_LST-1.Run02008.pdf").is_file()
 
-
-<<<<<<< HEAD
-@pytest.mark.run(after='test_lstchain_mc_r0_to_dl1')
-def test_dl1ab():
-    output_file = os.path.join(output_dir, 'dl1ab.h5')
-    run_program('lstchain_dl1ab',
-                '-f', dl1_file,
-                '-o', output_file,
-                )
-    assert os.path.exists(output_file)
-=======
 def test_lstchain_merged_dl1_to_dl2(temp_dir_simulated_files, merged_simulated_dl1_file, rf_models):
     output_file = merged_simulated_dl1_file.with_name(
         merged_simulated_dl1_file.name.replace('dl1', 'dl2')
@@ -340,7 +298,6 @@
     assert "reco_disp_dy" in dl2_df.columns
     assert "reco_src_x" in dl2_df.columns
     assert "reco_src_y" in dl2_df.columns
->>>>>>> 365258af
 
 
 @pytest.mark.private_data
@@ -404,38 +361,21 @@
     )
     assert dl2_file.is_file()
 
-<<<<<<< HEAD
-@pytest.mark.run(after='test_mc_r0_to_dl2')
-def test_read_mc_dl2_to_pyirf():
+
+def test_read_mc_dl2_to_pyirf(simulated_dl2_file):
 	from lstchain.io.io import read_mc_dl2_to_pyirf
 	import astropy.units as u
 
-	events, sim_info = read_mc_dl2_to_pyirf(dl2_file)
+	events, sim_info = read_mc_dl2_to_pyirf(simulated_dl2_file)
 
 	assert 'true_energy' in events.colnames
 	assert sim_info.energy_max == 330 * u.TeV
 
-@pytest.mark.run(after='test_read_mc_dl2_to_pyirf')
-def test_read_data_dl2_to_QTable():
+def test_read_data_dl2_to_QTable(temp_dir_observed_files):
     from lstchain.io.io import read_data_dl2_to_QTable
 
-    dl2_data = pd.read_hdf(dl2_file, key = dl2_params_lstcam_key)
-    # Adding some necessary columns for reading it as real data file
-    dl2_data['tel_id'] = dl2_data['tel_id'].min()
-    dl2_data['dragon_time'] = dl2_data["obs_id"]
-    dl2_data['alt_tel'] = dl2_data["mc_alt_tel"]
-    dl2_data['az_tel'] = dl2_data["mc_az_tel"]
-    dl2_data.to_hdf(dl2_file_new, key=dl2_params_lstcam_key)
-
-    events = read_data_dl2_to_QTable(dl2_file_new)
-
-    assert 'gh_score' in events.colnames
-=======
-
-def test_read_dl2_to_pyirf(simulated_dl2_file):
-    from lstchain.io.io import read_dl2_to_pyirf
-
-    events, sim_info = read_dl2_to_pyirf(simulated_dl2_file)
-    assert "true_energy" in events.colnames
-    assert sim_info.energy_max == 330 * u.TeV
->>>>>>> 365258af
+    real_data_dl2_file = temp_dir_observed_files / ("dl2_" + test_r0_path.with_suffix('').stem + ".h5")
+
+    events = read_data_dl2_to_QTable(real_data_dl2_file)
+
+    assert 'gh_score' in events.colnames