--- conflicted
+++ resolved
@@ -75,11 +75,7 @@
         path, date = input_dir.rsplit('/', 1)
 
         # verify output dir
-<<<<<<< HEAD
         output_dir = f"{calib_dir}/drs4_time_sampling_from_FF/{date}/{prod_id}"
-=======
-        output_dir = f"{base_dir}/monitoring/PixelCalibration/drs4_time_sampling_from_FF/{date}/{prod_id}"
->>>>>>> fdac3877
 
         if not os.path.exists(output_dir):
             if not os.path.exists(output_dir):
@@ -109,11 +105,7 @@
         if ped_run is None:
             # else search the pedestal file of the same date
 
-            file_list = sorted(Path(f"{ped_dir}/{date}/{pro}/").rglob(f'drs4_pedestal*.0000.fits'))
-<<<<<<< HEAD
-=======
-
->>>>>>> fdac3877
+            file_list = sorted(Path(f"{ped_dir}/{date}/{pro}/").rglob('drs4_pedestal*.0000.fits'))
             if len(file_list) == 0:
                 raise IOError(f"No pedestal file found for date {date}\n")
             if len(file_list) > 1:
@@ -123,11 +115,7 @@
 
         # else, if given, search a specific pedestal run
         else:
-<<<<<<< HEAD
             file_list = sorted(Path(f"{ped_dir}").rglob(f'*/{pro}/drs4_pedestal.Run{ped_run:05d}.0000.fits'))
-=======
-            file_list = sorted(Path(f"{ped_dir}").rglob(f'*/{pro}/drs4_pedestal.Run{ped_run}.0000.fits'))
->>>>>>> fdac3877
             if len(file_list) == 0:
                 raise IOError(f"Pedestal file from run {ped_run} not found\n")
             else:
@@ -144,12 +132,8 @@
         cmd = f"lstchain_data_create_time_calibration_file --input-file {input_file} " \
               f"--output-file {time_file} --config {config_file} " \
               f"--run-summary-path={run_summary_path} " \
-<<<<<<< HEAD
               f"--pedestal-file {pedestal_file} --max-events {stat_events} "
-=======
-              f"--pedestal-file {pedestal_file} --max-events {stat_events}"
 
->>>>>>> fdac3877
         print("\n--> RUNNING...")
         subprocess.run(cmd.split())
 
