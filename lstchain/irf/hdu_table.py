--- conflicted
+++ resolved
@@ -18,12 +18,8 @@
     "create_hdu_index_hdu",
     "create_obs_index_hdu",
     "get_pointing_params",
-<<<<<<< HEAD
-    "add_icrs_position_params",
-    "set_expected_pos_to_reco_altaz"
-=======
     "get_timing_params",
->>>>>>> e3511b14
+    "set_expected_pos_to_reco_altaz",
 ]
 
 log = logging.getLogger(__name__)
