--- conflicted
+++ resolved
@@ -1299,11 +1299,7 @@
     if not isinstance(data.columns, pd.MultiIndex):
         data.columns = pd.MultiIndex.from_tuples(
             [tuple(col[1:-1].replace('\'', '').replace(' ', '').split(",")) for col in data.columns])
-<<<<<<< HEAD
-
-    return data[key]
-=======
-        
+
     return data[key]
 
 
@@ -1339,4 +1335,3 @@
                 except Exception as e:
                     print('Unexpected end of %s,\n caught exception %s', filename, e)
     return nsb
->>>>>>> 61d32959
