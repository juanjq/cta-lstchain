--- conflicted
+++ resolved
@@ -984,11 +984,8 @@
 
     zen = np.pi / 2 * u.rad - data["pointing_alt"].mean().to(u.rad)
     az = data["pointing_az"].mean().to(u.rad)
-<<<<<<< HEAD
-=======
     if az < 0:
         az += 2*np.pi * u.rad
->>>>>>> 6c3cfa58
     b_delta = u.Quantity(get_geomagnetic_delta(zen=zen, az=az))
 
     data_params["ZEN_PNT"] = round(zen.to_value(u.deg), 5) * u.deg
