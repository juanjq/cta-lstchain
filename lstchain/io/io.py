import logging
import os
import re
import warnings
from multiprocessing import Pool
from contextlib import ExitStack

import numpy as np
import pandas as pd
import tables
from tables import open_file
from tqdm import tqdm

import astropy.units as u
from astropy.table import Table, vstack, QTable

from ctapipe.containers import SimulationConfigContainer
from ctapipe.instrument import SubarrayDescription
from ctapipe.io import HDF5TableReader, HDF5TableWriter

from eventio import Histograms, EventIOFile
from eventio.search_utils import yield_toplevel_of_type, yield_all_subobjects
from eventio.simtel.objects import History, HistoryConfig

from pyirf.simulations import SimulatedEventsInfo

<<<<<<< HEAD
from lstchain.reco.utils import get_geomagnetic_delta
from .lstcontainers import ThrownEventsHistogram, ExtraMCInfo, MetaData
=======
from .lstcontainers import (
    ExtraMCInfo,
    MetaData,
    ThrownEventsHistogram,
)
>>>>>>> d3e55037


log = logging.getLogger(__name__)

__all__ = [
    'add_column_table',
    'add_config_metadata',
    'add_global_metadata',
    'add_source_filenames',
    'auto_merge_h5files',
    'check_mcheader',
    'check_metadata',
    'check_thrown_events_histogram',
    'copy_h5_nodes',
    'extract_simulation_nsb',
    'extract_observation_time',
    'get_dataset_keys',
    'get_srcdep_index_keys',
    'get_srcdep_params',
    'get_stacked_table',
    'global_metadata',
    'merge_dl2_runs',
    'merging_check',
    'parse_cfg_bytestring',
    'read_data_dl2_to_QTable',
    'read_dl2_params',
    'read_mc_dl2_to_QTable',
    'read_metadata',
    'read_simtel_energy_histogram',
    'read_simu_info_hdf5',
    'read_simu_info_merged_hdf5',
    'recursive_copy_node',
    'stack_tables_h5files',
    'write_calibration_data',
    'write_dataframe',
    'write_dl2_dataframe',
    'write_mcheader',
    'write_metadata',
    'write_simtel_energy_histogram',
    'write_subarray_tables',

]

dl1_params_tel_mon_ped_key = "/dl1/event/telescope/monitoring/pedestal"
dl1_params_tel_mon_cal_key = "/dl1/event/telescope/monitoring/calibration"
dl1_params_tel_mon_flat_key = "/dl1/event/telescope/monitoring/flatfield"
dl1_params_lstcam_key = "/dl1/event/telescope/parameters/LST_LSTCam"
dl1_images_lstcam_key = "/dl1/event/telescope/image/LST_LSTCam"
dl2_params_lstcam_key = "/dl2/event/telescope/parameters/LST_LSTCam"
dl1_params_src_dep_lstcam_key = "/dl1/event/telescope/parameters_src_dependent/LST_LSTCam"
dl2_params_src_dep_lstcam_key = "/dl2/event/telescope/parameters_src_dependent/LST_LSTCam"

HDF5_ZSTD_FILTERS = tables.Filters(
    complevel=5,  # enable compression, 5 is a good tradeoff between compression and speed
    complib='blosc:zstd',  # compression using blosc/zstd
    fletcher32=True,  # attach a checksum to each chunk for error correction
    bitshuffle=False,  # for BLOSC, shuffle bits for better compression
)


def read_simu_info_hdf5(filename):
    """
    Read simu info from an hdf5 file

    Parameters
    ----------
    filename: str
        path to the HDF5 file

    Returns
    -------
    `ctapipe.containers.SimulationConfigContainer`
    """

    with HDF5TableReader(filename) as reader:
        mc_reader = reader.read("/simulation/run_config", SimulationConfigContainer())
        mc = next(mc_reader)

    return mc


def read_simu_info_merged_hdf5(filename):
    """
    Read simu info from a merged hdf5 file.
    Check that simu info are the same for all runs from merged file
    Combine relevant simu info such as num_showers (sum)
    Note: works for a single run file as well

    Parameters
    ----------
    filename: path to an hdf5 merged file

    Returns
    -------
    `ctapipe.containers.SimulationConfigContainer`

    """
    with open_file(filename) as file:
        simu_info = file.root["simulation/run_config"]
        colnames = simu_info.colnames
        skip = {"num_showers", "shower_prog_start", "detector_prog_start", "obs_id"}
        for k in filter(lambda k: k not in skip, colnames):
            assert np.all(simu_info[:][k] == simu_info[0][k])
        num_showers = simu_info[:]["num_showers"].sum()

    combined_mcheader = read_simu_info_hdf5(filename)
    combined_mcheader["num_showers"] = num_showers

    for k in combined_mcheader.keys():
        if (
                combined_mcheader[k] is not None
                and combined_mcheader.fields[k].unit is not None
        ):
            combined_mcheader[k] = u.Quantity(
                combined_mcheader[k], combined_mcheader.fields[k].unit
            )

    return combined_mcheader


def get_dataset_keys(h5file):
    """
    Return a list of all dataset keys in a HDF5 file

    Parameters
    ----------
    filename: str - path to the HDF5 file

    Returns
    -------
    list of keys
    """
    # we use exit_stack to make sure we close the h5file again if it
    # was not an already open tables.File
    exit_stack = ExitStack()

    with exit_stack:

        if not isinstance(h5file, tables.File):
            h5file = exit_stack.enter_context(tables.open_file(h5file, 'r'))

        dataset_keys = [
            node._v_pathname
            for node in h5file.root._f_walknodes()
            if not isinstance(node, tables.Group)
        ]


    return dataset_keys


def get_stacked_table(filenames_list, node):
    """
    Stack tables at node from each file in files

    Parameters
    ----------
    filenames_list: list of paths
    node: str

    Returns
    -------
    `astropy.table.Table`
    """
    try:
        files = [open_file(filename) for filename in filenames_list]
    except:
        print("Can't open files")

    table_list = [Table(file.root[node][:]) for file in files]
    [file.close() for file in files]

    return vstack(table_list)


def stack_tables_h5files(filenames_list, output_filename="merged.h5", keys=None):
    """
    In theory similar to auto_merge_h5files but slower. Keeping it for reference.
    Merge h5 files produced by lstchain using astropy.
    A list of keys (corresponding to file nodes) that need to be included in the merge can be given.
    If None, all tables in the file will be merged.

    Parameters
    ----------
    filenames_list: list of str
    output_filename: str
    keys: None or list of str
    """

    keys = get_dataset_keys(filenames_list[0]) if keys is None else keys

    for k in keys:
        merged_table = get_stacked_table(filenames_list, k)
        merged_table.write(output_filename, path=k, append=True)


def copy_h5_nodes(from_file, to_file, nodes=None):
    '''
    Copy dataset (Table and Array) nodes from ``from_file`` to ``to_file``.

    Parameters
    ----------
    from_file: tables.File
        input h5 file opened with tables
    to_file: tables.File
        output h5 file opened with tables, must be writable
    node_keys: Iterable[str]
        Keys to copy, if None, all Table and Array nodes in ``from_file``
        are copied.
    '''
    if nodes is None:
        keys = set(get_dataset_keys(from_file))
    else:
        keys = set(nodes)

    groups = set()

    with warnings.catch_warnings():
        # when copying nodes, we have no control over names
        # so it does not make sense to warn about them
        warnings.simplefilter('ignore', tables.NaturalNameWarning)

        for k in keys:
            in_node = from_file.root[k]
            parent_path = in_node._v_parent._v_pathname
            name = in_node._v_name
            groups.add(parent_path)

            if isinstance(in_node, tables.Table):
                t = to_file.create_table(
                    parent_path,
                    name,
                    createparents=True,
                    obj=from_file.root[k].read()
                )
                for att in from_file.root[k].attrs._f_list():
                    t.attrs[att] = from_file.root[k].attrs[att]

            elif isinstance(in_node, tables.Array):
                a = to_file.create_array(
                    parent_path,
                    name,
                    createparents=True,
                    obj=from_file.root[k].read()
                )
                for att in from_file.root[k].attrs._f_list():
                    a.attrs[att] = in_node.attrs[att]

    # after copying the datasets, also make sure we copy group metadata
    # of all copied groups
    for k in groups:
        from_node = from_file.root[k]
        to_node = to_file.root[k]
        for attr in from_node._v_attrs._f_list():
            to_node._v_attrs[attr] = from_node._v_attrs[attr]


def auto_merge_h5files(
        file_list,
        output_filename="merged.h5",
        nodes_keys=None,
        merge_arrays=False,
        filters=HDF5_ZSTD_FILTERS,
        progress_bar=True
):
    """
    Automatic merge of HDF5 files.
    A list of nodes keys can be provided to merge only these nodes. If None, all nodes are merged.
    It may be also used to create a new file output_filename from content stored in another file.

    Parameters
    ----------
    file_list: list of path
    output_filename: path
    nodes_keys: list of path
    merge_arrays: bool
    filters
    progress_bar : bool
        Enabling the display of the progress bar during event processing.
    """

    file_list = list(file_list)
    if len(file_list) > 1:
        file_list = merging_check(file_list)

    if nodes_keys is None:
        keys = set(get_dataset_keys(file_list[0]))
    else:
        keys = set(nodes_keys)

    bar = tqdm(total=len(file_list), disable=not progress_bar)
    with open_file(output_filename, 'w', filters=filters) as merge_file:
        with open_file(file_list[0]) as f1:
            copy_h5_nodes(f1, merge_file, nodes=keys)

        bar.update(1)
        for filename in file_list[1:]:
            common_keys = keys.intersection(get_dataset_keys(filename))
            with open_file(filename) as file:
                for k in common_keys:
                    in_node = file.root[k]
                    out_node = merge_file.root[k]
                    try:
                        if isinstance(in_node, tables.table.Table) or merge_arrays:
                            # doing `.astype(out_node.dtype)` fixes an issue
                            # when dtypes do not exactly match but are convertible
                            # https://github.com/cta-observatory/cta-lstchain/issues/671
                            out_node.append(in_node.read().astype(out_node.dtype))
                    except:
                        log.error("Can't append node {} from file {}".format(k, filename))
                        raise
            bar.update(1)

        add_source_filenames(merge_file, file_list)

    # merge global metadata and store source file names
    metadata0 = read_metadata(file_list[0])
    write_metadata(metadata0, output_filename)



def add_source_filenames(h5file, file_list):
    exit_stack = ExitStack()

    with exit_stack:
        if not isinstance(h5file, tables.File):
            h5file = exit_stack.enter_context(tables.open_file(h5file, 'a'))


        # we replace any existing node
        if "/source_filenames" in h5file.root:
            h5file.remove_node("/", "source_filenames", recursive=True)

        file_list = [str(p) for p in file_list]

        sources_group = h5file.create_group("/", "source_filenames", "List of input files")
        h5file.create_array(sources_group, "filenames", file_list, "List of files merged")


def merging_check(file_list):
    """
    Check that a list of hdf5 files are compatible for merging regarding:
     - array info
     - metadata
     - MC simu info (only for simulations)
     - MC histograms (only for simulations)

    Parameters
    ----------
    file_list: list of paths to hdf5 files

    Returns
    -------
    list: list of paths of files that can be merged
    """
    if len(file_list) < 2:
        raise ValueError("Need at least two files for merging")

    mergeable_list = file_list.copy()

    first_file = mergeable_list[0]
    subarray_info0 = SubarrayDescription.from_hdf(first_file)
    metadata0 = read_metadata(first_file)

    if subarray_info0.name == "MonteCarloArray":
        mcheader0 = read_simu_info_hdf5(first_file)
        thrown_events_hist0 = read_simtel_energy_histogram(first_file)

    for filename in mergeable_list[1:]:
        try:
            metadata = read_metadata(filename)
            check_metadata(metadata0, metadata)
            subarray_info = SubarrayDescription.from_hdf(filename)

            if subarray_info0.name == "MonteCarloArray":
                mcheader = read_simu_info_hdf5(filename)
                thrown_events_hist = read_simtel_energy_histogram(filename)
                check_mcheader(mcheader0, mcheader)
                check_thrown_events_histogram(thrown_events_hist0, thrown_events_hist)

            if subarray_info != subarray_info0:
                raise ValueError('Subarrays do not match')

        except ValueError as e:
            log.error(rf"{filename} cannot be merged '¯\_(ツ)_/¯: {e}'")
            mergeable_list.remove(filename)

    return mergeable_list


def write_simtel_energy_histogram(source, output_filename, obs_id=None, filters=HDF5_ZSTD_FILTERS, metadata={}):
    """
    Write the energy histogram from a simtel source to a HDF5 file

    Parameters
    ----------
    source: `ctapipe.io.EventSource`
    output_filename: str
    obs_id: float, int, str or None
    """
    # Writing histograms
    with HDF5TableWriter(
            filename=output_filename, group_name="simulation", mode="a", filters=filters
    ) as writer:
        writer.meta = metadata
        for hist in yield_toplevel_of_type(source.file_, Histograms):
            pass
        # find histogram id 6 (thrown energy)
        thrown = None
        for hist in source.file_.histograms:
            if hist["id"] == 6:
                thrown = hist

        thrown_hist = ThrownEventsHistogram()
        thrown_hist.fill_from_simtel(thrown)
        thrown_hist.obs_id = obs_id
        if metadata is not None:
            add_global_metadata(thrown_hist, metadata)
        writer.write("thrown_event_distribution", [thrown_hist])


def read_simtel_energy_histogram(filename):
    """
    Read the simtel energy histogram from a HDF5 file.

    Parameters
    ----------
    filename: path

    Returns
    -------
    `lstchain.io.lstcontainers.ThrownEventsHistogram`
    """
    with HDF5TableReader(filename=filename) as reader:
        histtab = reader.read(
            "/simulation/thrown_event_distribution", ThrownEventsHistogram()
        )
        hist = next(histtab)
    return hist


def write_mcheader(mcheader, output_filename, obs_id=None, filters=HDF5_ZSTD_FILTERS, metadata=None):
    """
    Write the mcheader from an event container to a HDF5 file

    Parameters
    ----------
    output_filename: str
    """

    extramc = ExtraMCInfo()
    extramc.prefix = ""  # get rid of the prefix
    if metadata is not None:
        add_global_metadata(mcheader, metadata)
        add_global_metadata(extramc, metadata)

    with HDF5TableWriter(
            filename=output_filename, group_name="simulation", mode="a", filters=filters
    ) as writer:
        extramc.obs_id = obs_id
        writer.write("run_config", [extramc, mcheader])


def check_mcheader(mcheader1, mcheader2):
    """
    Check that the information in two mcheaders are physically consistent.

    Parameters
    ----------
    mcheader1: `ctapipe.containers.SimulationConfigContainer`
    mcheader2: `ctapipe.containers.SimulationConfigContainer`

    Returns
    -------

    """
    if mcheader1.keys() != mcheader2.keys():
        different = set(mcheader1.keys()).symmetric_difference(mcheader2.keys())
        raise ValueError(f'MC header keys do not match, differing keys: {different}')

    # It does not matter that the number of simulated showers is the same
    keys = list(mcheader1.keys())
    """keys that don't need to be checked: """
    for k in [
        "num_showers",
        "shower_reuse",
        "detector_prog_start",
        "detector_prog_id",
        "shower_prog_id",
        "shower_prog_start",
    ]:
        if k in keys:
            keys.remove(k)

    for k in keys:
        v1 = mcheader1[k]
        v2 = mcheader2[k]
        if v1 != v2:
            raise ValueError('MC headers do not match for key {k}:  {v1!r} / {v2!r}')


def check_thrown_events_histogram(thrown_events_hist1, thrown_events_hist2):
    """
    Check that two ThrownEventsHistogram class are compatible with each other

    Parameters
    ----------
    thrown_events_hist1: `lstchain.io.lstcontainers.ThrownEventsHistogram`
    thrown_events_hist2: `lstchain.io.lstcontainers.ThrownEventsHistogram`
    """
    keys1 = set(thrown_events_hist1.keys())
    keys2 = set(thrown_events_hist2.keys())
    if keys1 != keys2:
        different = keys1.symmetric_difference(keys2)
        raise ValueError(f'Histogram keys do not match, differing keys: {different}')


    # It does not matter that the number of simulated showers is the same
    keys = ["bins_energy", "bins_core_dist"]
    for k in keys:
        if (thrown_events_hist1[k] != thrown_events_hist2[k]).all():
            raise ValueError(f'Key {k} does not match for histograms')


def write_metadata(metadata, output_filename):
    """
    Write metadata to a HDF5 file

    Parameters
    ----------
    metadata: `lstchain.io.MetaData()`
    output_filename: path
    """
    # One cannot write strings with ctapipe HDF5Writer and Tables can write only fixed length string
    # So this metadata is written in the file attributes
    with open_file(output_filename, mode="a") as file:
        for k, item in metadata.as_dict().items():
            if k in file.root._v_attrs and type(file.root._v_attrs) is list:
                attribute = file.root._v_attrs[k].extend(metadata[k])
                file.root._v_attrs[k] = attribute
            else:
                file.root._v_attrs[k] = metadata[k]


def read_metadata(filename):
    """
    Read metadata from a HDF5 file

    Parameters
    ----------
    filename: path
    """
    metadata = MetaData()
    with open_file(filename) as file:
        for k in metadata.keys():
            try:
                metadata[k] = file.root._v_attrs[k]
            except:
                # this ensures retro and forward reading compatibility
                print("Metadata {} does not exist in file {}".format(k, filename))
    return metadata


def check_metadata(metadata1, metadata2):
    """
    Check that to MetaData class are compatible with each other

    Parameters
    ----------
    metadata1: `lstchain.io.MetaData`
    metadata2: `lstchain.io.MetaData`
    """
    keys1 = set(metadata1.keys())
    keys2 = set(metadata2.keys())
    if keys1 != keys2:
        different = keys1.symmetric_difference(keys2)
        raise ValueError(f'Metadata keys do not match, differing keys: {different}')

    keys = ["LSTCHAIN_VERSION"]
    for k in keys:
        v1 = metadata1[k]
        v2 = metadata2[k]
        if v1 != v2:
            raise ValueError('Metadata does not match for key {k}:  {v1!r} / {v2!r}')


def global_metadata():
    """
    Get global metadata container

    Returns
    -------
    `lstchain.io.lstcontainers.MetaData`
    """
    from ctapipe import __version__ as ctapipe_version
    from ctapipe_io_lst import __version__ as ctapipe_io_lst_version
    from .. import __version__ as lstchain_version

    metadata = MetaData()
    metadata.LSTCHAIN_VERSION = lstchain_version
    metadata.CTAPIPE_VERSION = ctapipe_version
    metadata.CTAPIPE_IO_LST_VERSION = ctapipe_io_lst_version
    metadata.CONTACT = "LST Consortium"

    return metadata


def add_global_metadata(container, metadata):
    """
    Add global metadata to a container in container.meta

    Parameters
    ----------
    container: `ctapipe.containers.Container`
    metadata: `lstchain.io.lstchainers.MetaData`
    """
    meta_dict = metadata.as_dict()
    for k, item in meta_dict.items():
        container.meta[k] = item


def add_config_metadata(container, configuration):
    """
    Add configuration parameters to a container in container.meta.config

    Parameters
    ----------
    container: `ctapipe.containers.Container`
    configuration: config dict
    """
    linted_config = str(configuration)
    linted_config = linted_config.replace("<LazyConfigValue {}>", "None")
    linted_config = re.sub(r"<LazyConfigValue\svalue=(.*?)>", "\\1", linted_config)
    linted_config = re.sub(r"DeferredConfigString\((.*?)\)", "\\1", linted_config)
    linted_config = re.sub(r"PosixPath\((.*?)\)", "\\1", linted_config)
    linted_config = linted_config.replace("\'", "\"")
    linted_config = linted_config.replace("None", "\"None\"")
    linted_config = linted_config.replace("inf", "\"inf\"")
    linted_config = linted_config.replace("True", "true")
    linted_config = linted_config.replace("False", "false")

    container.meta["config"] = linted_config


def write_subarray_tables(writer, event, metadata=None):
    """
    Write subarray tables info to a HDF5 file

    Parameters
    ----------
    writer: `ctapipe.io.HDF5Writer`
    event: `ctapipe.containers.ArrayEventContainer`
    metadata: `lstchain.io.lstcontainers.MetaData`
    """
    if metadata is not None:
        add_global_metadata(event.index, metadata)
        add_global_metadata(event.simulation, metadata)
        add_global_metadata(event.trigger, metadata)

    writer.write(table_name="subarray/trigger", containers=[event.index, event.trigger])


def write_dataframe(dataframe, outfile, table_path, mode="a", index=False, config=None, meta=None):
    """
    Write a pandas dataframe to a HDF5 file using pytables formatting.

    Parameters
    ----------
    dataframe: `pandas.DataFrame`
    outfile: path
    table_path: str
        path to the table to write in the HDF5 file
    config: config metadata
    meta: global metadata
    """
    if not table_path.startswith("/"):
        table_path = "/" + table_path

    with tables.open_file(outfile, mode=mode) as f:
        path, table_name = table_path.rsplit("/", maxsplit=1)

        t = f.create_table(
            path,
            table_name,
            dataframe.to_records(index=index),
            createparents=True,
        )
        if config:
            t.attrs["config"] = config
        if meta:
            for k, item in meta.as_dict().items():
                t.attrs[k] = item


def write_dl2_dataframe(dataframe, outfile, config=None, meta=None):
    """
    Write DL2 dataframe to a HDF5 file

    Parameters
    ----------
    dataframe: `pandas.DataFrame`
    outfile: path
    config: config metadata
    meta: global metadata
    """
    write_dataframe(dataframe, outfile=outfile, table_path=dl2_params_lstcam_key, config=config, meta=meta)


def add_column_table(table, ColClass, col_label, values):
    """
    Add a column to an pytable Table

    Parameters
    ----------
    table: `tables.table.Table`
    ColClass: `tables.atom.MetaAtom`
    col_label: str
    values: list or `numpy.ndarray`

    Returns
    -------
    `tables.table.Table`
    """
    # Step 1: Adjust table description
    d = table.description._v_colobjects.copy()  # original description
    d[col_label] = ColClass()  # add column

    # Step 2: Create new temporary table:
    newtable = tables.Table(
        table._v_file.root, "_temp_table", d, filters=table.filters
    )  # new table
    table.attrs._f_copy(newtable)  # copy attributes
    # Copy table rows, also add new column values:
    for row, value in zip(table, values):
        newtable.append([tuple(list(row[:]) + [value])])
    newtable.flush()

    # Step 3: Move temporary table to original location:
    parent = table._v_parent  # original table location
    name = table._v_name  # original table name
    table.remove()  # remove original table
    newtable.move(parent, name)  # move temporary table to original location

    return newtable


def recursive_copy_node(src_file, dir_file, path):
    """
    Copy a node recursively from a src file to a dir file without copying the tables/arrays in the node

    Parameters
    ----------
    src_file: opened `tables.file.File`
    dir_file: `tables.file.File` opened in writing mode
    path: path to the node in `src_file`

    """
    path_split = path.split('/')
    while '' in path_split:
        path_split.remove('')
    assert len(path_split) > 0
    src_file.copy_node('/',
                       name=path_split[0],
                       newparent=dir_file.root,
                       newname=path_split[0],
                       recursive=False)
    if len(path_split) > 1:
        recursive_path = os.path.join("/", path_split[0])
        for p in path_split[1:]:
            src_file.copy_node(
                recursive_path,
                name=p,
                newparent=dir_file.root[recursive_path],
                newname=p,
                recursive=False,
            )
            recursive_path = os.path.join(recursive_path, p)


def write_calibration_data(writer, mon_index, mon_event, new_ped=False, new_ff=False):
    mon_event.pedestal.prefix = ''
    mon_event.flatfield.prefix = ''
    mon_event.calibration.prefix = ''
    mon_index.prefix = ''

    # update index
    if new_ped:
        mon_index.pedestal_id += 1

    if new_ff:
        mon_index.flatfield_id += 1
        mon_index.calibration_id += 1

    if new_ped:
        # write ped container
        writer.write(
            table_name="telescope/monitoring/pedestal",
            containers=[mon_index, mon_event.pedestal],
        )

    if new_ff:
        # write calibration container
        writer.write(
            table_name="telescope/monitoring/flatfield",
            containers=[mon_index, mon_event.flatfield],
        )

        # write ff container
        writer.write(
            table_name="telescope/monitoring/calibration",
            containers=[mon_index, mon_event.calibration],
        )


def read_mc_dl2_to_QTable(filename):
    """
    Read MC DL2 files from lstchain and convert into pyirf internal format
    - astropy.table.QTable

    Parameters
    ----------
    filename: path

    Returns
    -------
    `astropy.table.QTable`, `pyirf.simulations.SimulatedEventsInfo`
    """

    # mapping
    name_mapping = {
        "mc_energy": "true_energy",
        "mc_alt": "true_alt",
        "mc_az": "true_az",
        "mc_alt_tel": "pointing_alt",
        "mc_az_tel": "pointing_az",
        "gammaness": "gh_score",
    }

    unit_mapping = {
        "true_energy": u.TeV,
        "reco_energy": u.TeV,
        "pointing_alt": u.rad,
        "pointing_az": u.rad,
        "true_alt": u.rad,
        "true_az": u.rad,
        "reco_alt": u.rad,
        "reco_az": u.rad,
    }

    simu_info = read_simu_info_merged_hdf5(filename)

    # Temporary addition here, but can be included in the pyirf.simulations
    # class of SimulatedEventsInfo
    extra_data = {}
    extra_data["GEOMAG_TOTAL"] = simu_info.prod_site_B_total
    extra_data["GEOMAG_DEC"] = simu_info.prod_site_B_declination
    extra_data["GEOMAG_INC"] = simu_info.prod_site_B_inclination

    extra_data["GEOMAG_DELTA"] = get_geomagnetic_delta(
        zen = np.pi/2 - simu_info.min_alt.to_value(u.rad),
        az = simu_info.min_az.to_value(u.rad),
        geomag_dec = simu_info.prod_site_B_declination.to_value(u.rad),
        geomag_inc = simu_info.prod_site_B_inclination.to_value(u.rad)
    ) * u.rad

    pyirf_simu_info = SimulatedEventsInfo(
        n_showers=simu_info.num_showers * simu_info.shower_reuse,
        energy_min=simu_info.energy_range_min,
        energy_max=simu_info.energy_range_max,
        max_impact=simu_info.max_scatter_range,
        spectral_index=simu_info.spectral_index,
        viewcone=simu_info.max_viewcone_radius
    )

    events = pd.read_hdf(filename, key=dl2_params_lstcam_key).rename(
        columns=name_mapping
    )
    events = QTable.from_pandas(events)

    for k, v in unit_mapping.items():
        events[k] *= v

    return events, pyirf_simu_info, extra_data


def read_data_dl2_to_QTable(filename):
    """
    Read data DL2 files from lstchain and return QTable format
    Parameters
    ----------
    filename: path to the lstchain DL2 file

    Returns
    -------
    `astropy.table.QTable`
    """

    # Mapping
    name_mapping = {
        "gammaness": "gh_score",
        "alt_tel": "pointing_alt",
        "az_tel": "pointing_az",
    }
    unit_mapping = {
        "reco_energy": u.TeV,
        "pointing_alt": u.rad,
        "pointing_az": u.rad,
        "reco_alt": u.rad,
        "reco_az": u.rad,
        "dragon_time": u.s,
    }

    data = pd.read_hdf(filename, key=dl2_params_lstcam_key).rename(columns=name_mapping)

    data = QTable.from_pandas(data)

    # Make the columns as Quantity
    for k, v in unit_mapping.items():
        data[k] *= v

    return data


def read_dl2_params(t_filename, columns_to_read=None):
    """
    Read specified parameters from a file with DL2 data

    Parameters
    ----------
    t_filename: Input file name
    columns_to_read: List of interesting columns, optional. If None, then all columns will be read

    Returns
    -------
    Pandas dataframe with DL2 data
    """
    if columns_to_read is not None:
        return pd.read_hdf(t_filename, key=dl2_params_lstcam_key)[columns_to_read]
    else:
        return pd.read_hdf(t_filename, key=dl2_params_lstcam_key)


def extract_observation_time(t_df):
    """
    Calculate observation time

    Parameters
    ----------
    pandas.DataFrame t_df: Recorded data

    Returns
    -------
    Observation duration in seconds
    """
    return pd.to_datetime(t_df.dragon_time.iat[len(t_df) - 1], unit='s') - \
           pd.to_datetime(t_df.dragon_time.iat[0], unit='s')


def merge_dl2_runs(data_tag, runs, columns_to_read=None, n_process=4):
    """
    Merge the run sequence in a single dataset and extract correct observation time based on first and last event timestamp in each file.

    Parameters
    ----------
    data_tag: lstchain version tag
    runs: List of run numbers
    columns_to_read
    n_process: Number of parallel read processes to use

    Returns
    -------
    Pair (observation time, data)
    """
    from functools import partial
    from glob import glob
    filepath_glob = glob(f'/fefs/aswg/data/real/DL2/*/{data_tag}/*')  # Current format of LST data path

    pool = Pool(n_process)
    filelist = []
    # Create a list of files with matching run numbers
    for filename in filepath_glob:
        if any(f"Run{run:05}" in filename for run in runs):
            filelist.append(filename)

    df_list = pool.map(
        partial(read_dl2_params, columns_to_read=columns_to_read), filelist
    )

    observation_times = pool.map(extract_observation_time, df_list)

    observation_time = sum([t.total_seconds() for t in observation_times])
    df = pd.concat(df_list)
    return observation_time, df


def get_srcdep_index_keys(filename):
    """
    get index column name of source-dependent multi index columns

    Parameters
    ----------
    filename: str - path to the HDF5 file

    Returns
    -------
    source-dependent index names
    """
    dataset_keys = get_dataset_keys(filename)

    if dl2_params_src_dep_lstcam_key in dataset_keys:
        data = pd.read_hdf(filename, key=dl2_params_src_dep_lstcam_key)

    elif dl1_params_src_dep_lstcam_key in dataset_keys:
        data = pd.read_hdf(filename, key=dl1_params_src_dep_lstcam_key)

    if not isinstance(data.columns, pd.MultiIndex):
        data.columns = pd.MultiIndex.from_tuples(
            [tuple(col[1:-1].replace('\'', '').replace(' ', '').split(",")) for col in data.columns])

    return data.columns.levels[0]


def get_srcdep_params(filename, key):
    """
    get srcdep parameter data frame

    Parameters
    ----------
    filename: str - path to the HDF5 file
    key: `str` - multi index key corresponding to an expected source position (e.g. 'on', 'off_180')

    Returns
    -------
    `pandas.DataFrame`
    """
    dataset_keys = get_dataset_keys(filename)

    if dl2_params_src_dep_lstcam_key in dataset_keys:
        data = pd.read_hdf(filename, key=dl2_params_src_dep_lstcam_key)

    elif dl1_params_src_dep_lstcam_key in dataset_keys:
        data = pd.read_hdf(filename, key=dl1_params_src_dep_lstcam_key)

    if not isinstance(data.columns, pd.MultiIndex):
        data.columns = pd.MultiIndex.from_tuples(
            [tuple(col[1:-1].replace('\'', '').replace(' ', '').split(",")) for col in data.columns])

    return data[key]


def parse_cfg_bytestring(bytestring):
    """
    Parse configuration as read by eventio
    :param bytes bytestring: A ``Bytes`` object with configuration data for one parameter
    :return: Tuple in form ``('parameter_name', 'value')``
    """
    line_decoded = bytestring.decode('utf-8').rstrip()
    if 'ECHO' in line_decoded or '#' in line_decoded:
        return None
    line_list = line_decoded.split('%', 1)[0]  # drop comment
    res = re.sub(' +', ' ', line_list).strip().split(' ', 1)  # remove extra whitespaces and split
    return res[0].upper(), res[1]


def extract_simulation_nsb(filename):
    """
    Get current run NSB from configuration in simtel file
    :param str filename: Input file name
    :return array of `float` by tel_id: NSB rate
    """
    nsb = []
    with EventIOFile(filename) as f:
        for o in yield_all_subobjects(f, [History, HistoryConfig]):
            if hasattr(o, 'parse'):
                try:
                    cfg_element = parse_cfg_bytestring(o.parse()[1])
                    if cfg_element is not None:
                        if cfg_element[0] == 'NIGHTSKY_BACKGROUND':
                            nsb.append(float(cfg_element[1].strip('all:')))
                except Exception as e:
                    print('Unexpected end of %s,\n caught exception %s', filename, e)
    return nsb
<|MERGE_RESOLUTION|>--- conflicted
+++ resolved
@@ -24,16 +24,12 @@
 
 from pyirf.simulations import SimulatedEventsInfo
 
-<<<<<<< HEAD
 from lstchain.reco.utils import get_geomagnetic_delta
-from .lstcontainers import ThrownEventsHistogram, ExtraMCInfo, MetaData
-=======
 from .lstcontainers import (
     ExtraMCInfo,
     MetaData,
     ThrownEventsHistogram,
 )
->>>>>>> d3e55037
 
 
 log = logging.getLogger(__name__)
@@ -1115,4 +1111,4 @@
                             nsb.append(float(cfg_element[1].strip('all:')))
                 except Exception as e:
                     print('Unexpected end of %s,\n caught exception %s', filename, e)
-    return nsb
+    return nsb