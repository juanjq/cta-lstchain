import logging
import os
import re
from multiprocessing import Pool

import astropy.units as u
import ctapipe
import ctapipe_io_lst
<<<<<<< HEAD
import h5py
=======
import lstchain
>>>>>>> b986ac48
import numpy as np
import pandas as pd
import tables
from astropy.table import Table, vstack, QTable
from ctapipe.containers import SimulationConfigContainer
# from ctapipe.tools.stage1 import Stage1ProcessorTool
from ctapipe.instrument import (
    CameraDescription,
    CameraGeometry,
    CameraReadout,
    OpticsDescription,
    SubarrayDescription,
    TelescopeDescription,
)
from ctapipe.io import (
    HDF5TableReader,
    HDF5TableWriter,
)
from eventio import Histograms
from eventio.search_utils import yield_toplevel_of_type
from pyirf.simulations import SimulatedEventsInfo
from tables import open_file
from tqdm import tqdm
from contextlib import ExitStack

import lstchain
from .lstcontainers import (
    ExtraMCInfo,
    MetaData,
    ThrownEventsHistogram,
)

log = logging.getLogger(__name__)

__all__ = [

    'add_column_table',
    'add_config_metadata',
    'add_global_metadata',
    'auto_merge_h5files',
    'check_mcheader',
    'check_metadata',
    'check_thrown_events_histogram',
    'extract_observation_time',
    'get_dataset_keys',
    'get_srcdep_index_keys',
    'get_srcdep_params',
    'get_stacked_table',
    'global_metadata',
    'merge_dl2_runs',
    'merging_check',
    'read_camera_geometries',
    'read_camera_readouts',
    'read_data_dl2_to_QTable',
    'read_dl2_params',
<<<<<<< HEAD
    'read_mc_dl2_to_QTable',
    'read_metadata',
    'read_optics',
    'read_simtel_energy_histogram',
    'read_simu_info_hdf5',
    'read_simu_info_merged_hdf5',
    'read_single_camera_description',
    'read_single_camera_geometry',
    'read_single_camera_readout',
    'read_single_optics',
    'read_single_telescope_description',
    'read_subarray_description',
    'read_subarray_table',
    'read_telescopes_descriptions',
    'read_telescopes_positions',
    'recursive_copy_node',
    'stack_tables_h5files',
    'write_calibration_data',
    'write_dataframe',
    'write_dl2_dataframe',
    'write_mcheader',
    'write_metadata',
    'write_simtel_energy_histogram',
    'write_subarray_tables',

=======
    'extract_observation_time',
    'merge_dl2_runs',
    'get_srcdep_index_keys',
    'get_srcdep_params',
    'copy_h5_nodes',
    'add_source_filenames',
>>>>>>> b986ac48
]

dl1_params_tel_mon_ped_key = "/dl1/event/telescope/monitoring/pedestal"
dl1_params_tel_mon_cal_key = "/dl1/event/telescope/monitoring/calibration"
dl1_params_tel_mon_flat_key = "/dl1/event/telescope/monitoring/flatfield"
dl1_params_lstcam_key = "/dl1/event/telescope/parameters/LST_LSTCam"
dl1_images_lstcam_key = "/dl1/event/telescope/image/LST_LSTCam"
dl2_params_lstcam_key = "/dl2/event/telescope/parameters/LST_LSTCam"
dl1_params_src_dep_lstcam_key = "/dl1/event/telescope/parameters_src_dependent/LST_LSTCam"
dl2_params_src_dep_lstcam_key = "/dl2/event/telescope/parameters_src_dependent/LST_LSTCam"

HDF5_ZSTD_FILTERS = tables.Filters(
    complevel=5,  # enable compression, 5 is a good tradeoff between compression and speed
    complib='blosc:zstd',  # compression using blosc/zstd
    fletcher32=True,  # attach a checksum to each chunk for error correction
    bitshuffle=False,  # for BLOSC, shuffle bits for better compression
)


def read_simu_info_hdf5(filename):
    """
    Read simu info from an hdf5 file

    Parameters
    ----------
    filename: str
        path to the HDF5 file

    Returns
    -------
    `ctapipe.containers.SimulationConfigContainer`
    """

    with HDF5TableReader(filename) as reader:
        mc_reader = reader.read("/simulation/run_config", SimulationConfigContainer())
        mc = next(mc_reader)

    return mc


def read_simu_info_merged_hdf5(filename):
    """
    Read simu info from a merged hdf5 file.
    Check that simu info are the same for all runs from merged file
    Combine relevant simu info such as num_showers (sum)
    Note: works for a single run file as well

    Parameters
    ----------
    filename: path to an hdf5 merged file

    Returns
    -------
    `ctapipe.containers.SimulationConfigContainer`

    """
    with open_file(filename) as file:
        simu_info = file.root["simulation/run_config"]
        colnames = simu_info.colnames
        skip = {"num_showers", "shower_prog_start", "detector_prog_start", "obs_id"}
        for k in filter(lambda k: k not in skip, colnames):
            assert np.all(simu_info[:][k] == simu_info[0][k])
        num_showers = simu_info[:]["num_showers"].sum()

    combined_mcheader = read_simu_info_hdf5(filename)
    combined_mcheader["num_showers"] = num_showers

    for k in combined_mcheader.keys():
        if (
                combined_mcheader[k] is not None
                and combined_mcheader.fields[k].unit is not None
        ):
            combined_mcheader[k] = u.Quantity(
                combined_mcheader[k], combined_mcheader.fields[k].unit
            )

    return combined_mcheader


def get_dataset_keys(h5file):
    """
    Return a list of all dataset keys in a HDF5 file

    Parameters
    ----------
    filename: str - path to the HDF5 file

    Returns
    -------
    list of keys
    """
    # we use exit_stack to make sure we close the h5file again if it
    # was not an already open tables.File
    exit_stack = ExitStack()

<<<<<<< HEAD
    def walk(name, obj):
        if type(obj) == h5py._hl.dataset.Dataset:
            dataset_keys.append('/' + name)
=======
    with exit_stack:

        if not isinstance(h5file, tables.File):
            h5file = exit_stack.enter_context(tables.open_file(h5file, 'r'))

        dataset_keys = [
            node._v_pathname
            for node in h5file.root._f_walknodes()
            if not isinstance(node, tables.Group)
        ]
>>>>>>> b986ac48


    return dataset_keys


def get_stacked_table(filenames_list, node):
    """
    Stack tables at node from each file in files

    Parameters
    ----------
    filenames_list: list of paths
    node: str

    Returns
    -------
    `astropy.table.Table`
    """
    try:
        files = [open_file(filename) for filename in filenames_list]
    except:
        print("Can't open files")

    table_list = [Table(file.root[node][:]) for file in files]
    [file.close() for file in files]

    return vstack(table_list)


def stack_tables_h5files(filenames_list, output_filename="merged.h5", keys=None):
    """
    In theory similar to auto_merge_h5files but slower. Keeping it for reference.
    Merge h5 files produced by lstchain using astropy.
    A list of keys (corresponding to file nodes) that need to be included in the merge can be given.
    If None, all tables in the file will be merged.

    Parameters
    ----------
    filenames_list: list of str
    output_filename: str
    keys: None or list of str
    """

    keys = get_dataset_keys(filenames_list[0]) if keys is None else keys

    for k in keys:
        merged_table = get_stacked_table(filenames_list, k)
        merged_table.write(output_filename, path=k, append=True)


def copy_h5_nodes(from_file, to_file, nodes=None):
    '''
    Copy dataset (Table and Array) nodes from ``from_file`` to ``to_file``.

    Parameters
    ----------
    from_file: tables.File
        input h5 file opened with tables
    to_file: tables.File
        output h5 file opened with tables, must be writable
    node_keys: Iterable[str]
        Keys to copy, if None, all Table and Array nodes in ``from_file``
        are copied.
    '''
    if nodes is None:
        keys = set(get_dataset_keys(from_file))
    else:
        keys = set(nodes)

    groups = set()

    for k in keys:
        in_node = from_file.root[k]
        parent_path = in_node._v_parent._v_pathname
        name = in_node._v_name
        groups.add(parent_path)

        if isinstance(in_node, tables.Table):
            t = to_file.create_table(
                parent_path,
                name,
                createparents=True,
                obj=from_file.root[k].read()
            )
            for att in from_file.root[k].attrs._f_list():
                t.attrs[att] = from_file.root[k].attrs[att]

        elif isinstance(in_node, tables.Array):
            a = to_file.create_array(
                parent_path,
                name,
                createparents=True,
                obj=from_file.root[k].read()
            )
            for att in from_file.root[k].attrs._f_list():
                a.attrs[att] = in_node.attrs[att]

    # after copying the datasets, also make sure we copy group metadata
    # of all copied groups
    for k in groups:
        from_node = from_file.root[k]
        to_node = to_file.root[k]
        for attr in from_node._v_attrs._f_list():
            to_node._v_attrs[attr] = from_node._v_attrs[attr]


def auto_merge_h5files(
        file_list,
        output_filename="merged.h5",
        nodes_keys=None,
        merge_arrays=False,
        filters=HDF5_ZSTD_FILTERS,
        progress_bar=True
):
    """
    Automatic merge of HDF5 files.
    A list of nodes keys can be provided to merge only these nodes. If None, all nodes are merged.
    It may be also used to create a new file output_filename from content stored in another file.

    Parameters
    ----------
    file_list: list of path
    output_filename: path
    nodes_keys: list of path
    merge_arrays: bool
    filters
    progress_bar : bool
        Enabling the display of the progress bar during event processing.
    """

    file_list = list(file_list)
    if len(file_list) > 1:
        file_list = merging_check(file_list)

    if nodes_keys is None:
        keys = set(get_dataset_keys(file_list[0]))
    else:
        keys = set(nodes_keys)

    bar = tqdm(total=len(file_list), disable=not progress_bar)
    with open_file(output_filename, 'w', filters=filters) as merge_file:
        with open_file(file_list[0]) as f1:
            copy_h5_nodes(f1, merge_file)

        bar.update(1)
        for filename in file_list[1:]:
            common_keys = keys.intersection(get_dataset_keys(filename))
            with open_file(filename) as file:
                for k in common_keys:
                    in_node = file.root[k]
                    out_node = merge_file.root[k]
                    try:
                        if isinstance(in_node, tables.table.Table) or merge_arrays:
                            # doing `.astype(out_node.dtype)` fixes an issue
                            # when dtypes do not exactly match but are convertible
                            # https://github.com/cta-observatory/cta-lstchain/issues/671
                            out_node.append(in_node.read().astype(out_node.dtype))
                    except:
                        log.error("Can't append node {} from file {}".format(k, filename))
                        raise
            bar.update(1)

        add_source_filenames(merge_file, file_list)

    # merge global metadata and store source file names
    metadata0 = read_metadata(file_list[0])
    write_metadata(metadata0, output_filename)



def add_source_filenames(h5file, file_list):
    exit_stack = ExitStack()

    with exit_stack:
        if not isinstance(h5file, tables.File):
            h5file = exit_stack.enter_context(tables.open_file(h5file, 'a'))


        # we replace any existing node
        if "/source_filenames" in h5file.root:
            h5file.remove_node("/", "source_filenames", recursive=True)

        file_list = [str(p) for p in file_list]

        sources_group = h5file.create_group("/", "source_filenames", "List of input files")
        h5file.create_array(sources_group, "filenames", file_list, "List of files merged")


def merging_check(file_list):
    """
    Check that a list of hdf5 files are compatible for merging regarding:
     - array info
     - metadata
     - MC simu info (only for simulations)
     - MC histograms (only for simulations)

    Parameters
    ----------
    file_list: list of paths to hdf5 files

    Returns
    -------
    list: list of paths of files that can be merged
    """
    assert len(file_list) > 1, "The list of files is too short"
    mergeable_list = file_list.copy()

    first_file = mergeable_list[0]
    subarray_info0 = SubarrayDescription.from_hdf(first_file)
    metadata0 = read_metadata(first_file)

    if subarray_info0.name == "MonteCarloArray":
        mcheader0 = read_simu_info_hdf5(first_file)
        thrown_events_hist0 = read_simtel_energy_histogram(first_file)

    for filename in mergeable_list[1:]:
        try:
            metadata = read_metadata(filename)
            check_metadata(metadata0, metadata)
            subarray_info = SubarrayDescription.from_hdf(filename)

            if subarray_info0.name == "MonteCarloArray":
                mcheader = read_simu_info_hdf5(filename)
                thrown_events_hist = read_simtel_energy_histogram(filename)
                check_mcheader(mcheader0, mcheader)
                check_thrown_events_histogram(thrown_events_hist0, thrown_events_hist)

            assert subarray_info == subarray_info0

        except AssertionError:
            log.exception(rf"{filename} cannot be merged '¯\_(ツ)_/¯'")
            mergeable_list.remove(filename)

    return mergeable_list


def write_simtel_energy_histogram(source, output_filename, obs_id=None, filters=HDF5_ZSTD_FILTERS, metadata={}):
    """
    Write the energy histogram from a simtel source to a HDF5 file

    Parameters
    ----------
    source: `ctapipe.io.EventSource`
    output_filename: str
    obs_id: float, int, str or None
    """
    # Writing histograms
    with HDF5TableWriter(
            filename=output_filename, group_name="simulation", mode="a", filters=filters
    ) as writer:
        writer.meta = metadata
        for hist in yield_toplevel_of_type(source.file_, Histograms):
            pass
        # find histogram id 6 (thrown energy)
        thrown = None
        for hist in source.file_.histograms:
            if hist["id"] == 6:
                thrown = hist

        thrown_hist = ThrownEventsHistogram()
        thrown_hist.fill_from_simtel(thrown)
        thrown_hist.obs_id = obs_id
        if metadata is not None:
            add_global_metadata(thrown_hist, metadata)
        writer.write("thrown_event_distribution", [thrown_hist])


def read_simtel_energy_histogram(filename):
    """
    Read the simtel energy histogram from a HDF5 file.

    Parameters
    ----------
    filename: path

    Returns
    -------
    `lstchain.io.lstcontainers.ThrownEventsHistogram`
    """
    with HDF5TableReader(filename=filename) as reader:
        histtab = reader.read(
            "/simulation/thrown_event_distribution", ThrownEventsHistogram()
        )
        hist = next(histtab)
    return hist


def write_mcheader(mcheader, output_filename, obs_id=None, filters=HDF5_ZSTD_FILTERS, metadata=None):
    """
    Write the mcheader from an event container to a HDF5 file

    Parameters
    ----------
    output_filename: str
    """

    extramc = ExtraMCInfo()
    extramc.prefix = ""  # get rid of the prefix
    if metadata is not None:
        add_global_metadata(mcheader, metadata)
        add_global_metadata(extramc, metadata)

    with HDF5TableWriter(
            filename=output_filename, group_name="simulation", mode="a", filters=filters
    ) as writer:
        extramc.obs_id = obs_id
        writer.write("run_config", [extramc, mcheader])


def read_single_optics(filename, telescope_name):
    """
    Read a specific telescope optics from a DL1 file

    Parameters
    ----------
    filename: str
    telescope_name: str

    Returns
    -------
    `ctapipe.instrument.optics.OpticsDescription`
    """
    from astropy.units import Quantity

    telescope_optics_path = "/configuration/instrument/telescope/optics"
    telescope_optic_table = Table.read(filename, path=telescope_optics_path)
    row = telescope_optic_table[
        np.where(telescope_name == telescope_optic_table["name"])[0][0]
    ]
    optics_description = OpticsDescription(
        name=row["name"],
        num_mirrors=row["num_mirrors"],
        equivalent_focal_length=row["equivalent_focal_length"]
                                * telescope_optic_table["equivalent_focal_length"].unit,
        mirror_area=row["mirror_area"] * telescope_optic_table["mirror_area"].unit,
        num_mirror_tiles=Quantity(row["num_mirror_tiles"]),
    )
    return optics_description


def read_optics(filename):
    """
    Read all telescope optics from a DL1 file

    Parameters
    ----------
    filename: str

    Returns
    -------
    dictionary of ctapipe.instrument.optics.OpticsDescription by telescope names
    """
    telescope_optics_path = "/configuration/instrument/telescope/optics"
    telescope_optics_table = Table.read(filename, path=telescope_optics_path)
    optics_dict = {}
    for telescope_name in telescope_optics_table["name"]:
        optics_dict[telescope_name] = read_single_optics(filename, telescope_name)
    return optics_dict


def read_single_camera_geometry(filename, camera_name):
    """
    Read a specific camera geometry from a DL1 file

    Parameters
    ----------
    filename: str
    camera_name: str

    Returns
    -------
    `ctapipe.instrument.camera.geometry.CameraGeometry`
    """
    camera_geometry_path = (
        f"/configuration/instrument/telescope/camera/geometry_{camera_name}"
    )
    camera_geometry = CameraGeometry.from_table(
        Table.read(filename, camera_geometry_path)
    )
    return camera_geometry


def read_camera_geometries(filename):
    """
    Read all camera geometries from a DL1 file

    Parameters
    ----------
    filename

    Returns
    -------
    dictionary of `ctapipe.instrument.camera.geometry.CameraGeometry` by camera name
    """
    subarray_layout_path = "configuration/instrument/subarray/layout"
    camera_geoms = {}
    for camera_name in set(
            Table.read(filename, path=subarray_layout_path)["camera_type"]
    ):
        camera_geoms[camera_name] = read_single_camera_geometry(filename, camera_name)
    return camera_geoms


def read_single_camera_readout(filename, camera_name):
    """
    Read a specific camera readout from a DL1 file

    Parameters
    ----------
    filename: str
    camera_name: str

    Returns
    -------
    `ctapipe.instrument.camera.readout.CameraReadout`
    """
    camera_readout_path = (
        f"/configuration/instrument/telescope/camera/readout_{camera_name}"
    )
    return CameraReadout.from_table(Table.read(filename, path=camera_readout_path))


def read_camera_readouts(filename):
    """
    Read  all camera readouts from a DL1 file

    Parameters
    ----------
    filename: str

    Returns
    -------
    dict of `ctapipe.instrument.camera.description.CameraDescription` by tel_id
    """
    subarray_layout_path = "configuration/instrument/subarray/layout"
    camera_readouts = {}
    for row in Table.read(filename, path=subarray_layout_path):
        camera_name = row["camera_type"]
        camera_readouts[row["tel_id"]] = read_single_camera_readout(
            filename, camera_name
        )
    return camera_readouts


def read_single_camera_description(filename, camera_name):
    """
    Read a specific camera description from a DL1 file

    Parameters
    ----------
    filename: str
    camera_name: str

    Returns
    -------
    `ctapipe.instrument.camera.description.CameraDescription`
    """
    geom = read_single_camera_geometry(filename, camera_name)
    readout = read_single_camera_readout(filename, camera_name)
    return CameraDescription(camera_name, geometry=geom, readout=readout)


def read_single_telescope_description(
        filename, telescope_name, telescope_type, camera_name
):
    """
    Read a specific telescope description from a DL1 file

    Parameters
    ----------
    filename: str
    telescope_name: str
    camera_name: str

    Returns
    -------
    `ctapipe.instrument.telescope.TelescopeDescription`
    """
    optics = read_single_optics(filename, telescope_name)
    camera_descr = read_single_camera_description(filename, camera_name)
    return TelescopeDescription(
        telescope_name, telescope_type, optics=optics, camera=camera_descr
    )


def read_subarray_table(filename):
    """
    Read the subarray as a table from a DL1 file

    Parameters
    ----------
    filename: str

    Returns
    -------
    `astropy.table.table.Table`
    """
    subarray_layout_path = "configuration/instrument/subarray/layout"
    return Table.read(filename, path=subarray_layout_path)


def read_telescopes_descriptions(filename):
    """
    Read telescopes descriptions from DL1 file

    Parameters
    ----------
    filename: str

    Returns
    -------
    dict of `ctapipe.instrument.telescope.TelescopeDescription` by tel_id
    """
    subarray_table = read_subarray_table(filename)
    descriptions = {}
    for row in subarray_table:
        tel_name = row["name"]
        camera_type = row["camera_type"]
        optics = read_single_optics(filename, tel_name)
        camera = read_single_camera_description(filename, camera_type)
        descriptions[row["tel_id"]] = TelescopeDescription(
            row["name"], row["type"], optics=optics, camera=camera
        )
    return descriptions


def read_telescopes_positions(filename):
    """
    Read telescopes positions from DL1 file

    Parameters
    ----------
    filename: str

    Returns
    -------
    dictionary of telescopes positions by tel_id
    """
    subarray_table = read_subarray_table(filename)
    pos_dict = {}
    pos_unit = subarray_table["pos_x"].unit
    for row in subarray_table:
        pos_dict[row["tel_id"]] = (
                np.array([row["pos_x"], row["pos_y"], row["pos_z"]]) * pos_unit
        )
    return pos_dict


def read_subarray_description(filename, subarray_name="LST-1"):
    """
    Read subarray description from an HDF5 DL1 file

    Parameters
    ----------
    filename: str
    subarray_name : str

    Returns
    -------
    `ctapipe.instrument.subarray.SubarrayDescription`
    """
    tel_pos = read_telescopes_positions(filename)
    tel_descrp = read_telescopes_descriptions(filename)
    return SubarrayDescription(
        subarray_name, tel_positions=tel_pos, tel_descriptions=tel_descrp
    )


def check_mcheader(mcheader1, mcheader2):
    """
    Check that the information in two mcheaders are physically consistent.

    Parameters
    ----------
    mcheader1: `ctapipe.containers.SimulationConfigContainer`
    mcheader2: `ctapipe.containers.SimulationConfigContainer`

    Returns
    -------

    """
    assert mcheader1.keys() == mcheader2.keys()
    # It does not matter that the number of simulated showers is the same
    keys = list(mcheader1.keys())
    """keys that don't need to be checked: """
    for k in [
        "num_showers",
        "shower_reuse",
        "detector_prog_start",
        "detector_prog_id",
        "shower_prog_id",
        "shower_prog_start",
    ]:
        if k in keys:
            keys.remove(k)

    for k in keys:
        assert mcheader1[k] == mcheader2[k]


def check_thrown_events_histogram(thrown_events_hist1, thrown_events_hist2):
    """
    Check that two ThrownEventsHistogram class are compatible with each other

    Parameters
    ----------
    thrown_events_hist1: `lstchain.io.lstcontainers.ThrownEventsHistogram`
    thrown_events_hist2: `lstchain.io.lstcontainers.ThrownEventsHistogram`
    """
    assert thrown_events_hist1.keys() == thrown_events_hist2.keys()
    # It does not matter that the number of simulated showers is the same
    keys = ["bins_energy", "bins_core_dist"]
    for k in keys:
        assert (thrown_events_hist1[k] == thrown_events_hist2[k]).all()


def write_metadata(metadata, output_filename):
    """
    Write metadata to a HDF5 file

    Parameters
    ----------
    metadata: `lstchain.io.MetaData()`
    output_filename: path
    """
    # One cannot write strings with ctapipe HDF5Writer and Tables can write only fixed length string
    # So this metadata is written in the file attributes
    with open_file(output_filename, mode="a") as file:
        for k, item in metadata.as_dict().items():
            if k in file.root._v_attrs and type(file.root._v_attrs) is list:
                attribute = file.root._v_attrs[k].extend(metadata[k])
                file.root._v_attrs[k] = attribute
            else:
                file.root._v_attrs[k] = metadata[k]


def read_metadata(filename):
    """
    Read metadata from a HDF5 file

    Parameters
    ----------
    filename: path
    """
    metadata = MetaData()
    with open_file(filename) as file:
        for k in metadata.keys():
            try:
                metadata[k] = file.root._v_attrs[k]
            except:
                # this ensures retro and forward reading compatibility
                print("Metadata {} does not exist in file {}".format(k, filename))
    return metadata


def check_metadata(metadata1, metadata2):
    """
    Check that to MetaData class are compatible with each other

    Parameters
    ----------
    metadata1: `lstchain.io.MetaData`
    metadata2: `lstchain.io.MetaData`
    """
    assert metadata1.keys() == metadata2.keys()
    keys = ["LSTCHAIN_VERSION"]
    for k in keys:
        assert metadata1[k] == metadata2[k]


def global_metadata():
    """
    Get global metadata container

    Returns
    -------
    `lstchain.io.lstcontainers.MetaData`
    """

    metadata = MetaData()
    metadata.LSTCHAIN_VERSION = lstchain.__version__
    metadata.CTAPIPE_VERSION = ctapipe.__version__
    metadata.CTAPIPE_IO_LST_VERSION = ctapipe_io_lst.__version__
    metadata.CONTACT = "LST Consortium"

    return metadata


def add_global_metadata(container, metadata):
    """
    Add global metadata to a container in container.meta

    Parameters
    ----------
    container: `ctapipe.containers.Container`
    metadata: `lstchain.io.lstchainers.MetaData`
    """
    meta_dict = metadata.as_dict()
    for k, item in meta_dict.items():
        container.meta[k] = item


def add_config_metadata(container, configuration):
    """
    Add configuration parameters to a container in container.meta.config

    Parameters
    ----------
    container: `ctapipe.containers.Container`
    configuration: config dict
    """
    linted_config = str(configuration)
    linted_config = linted_config.replace("<LazyConfigValue {}>", "None")
    linted_config = re.sub(r"<LazyConfigValue\svalue=(.*?)>", "\\1", linted_config)
    linted_config = re.sub(r"DeferredConfigString\((.*?)\)", "\\1", linted_config)
    linted_config = re.sub(r"PosixPath\((.*?)\)", "\\1", linted_config)
    linted_config = linted_config.replace("\'", "\"")
    linted_config = linted_config.replace("None", "\"None\"")
    linted_config = linted_config.replace("inf", "\"inf\"")
    linted_config = linted_config.replace("True", "true")
    linted_config = linted_config.replace("False", "false")

    container.meta["config"] = linted_config


def write_subarray_tables(writer, event, metadata=None):
    """
    Write subarray tables info to a HDF5 file

    Parameters
    ----------
    writer: `ctapipe.io.HDF5Writer`
    event: `ctapipe.containers.ArrayEventContainer`
    metadata: `lstchain.io.lstcontainers.MetaData`
    """
    if metadata is not None:
        add_global_metadata(event.index, metadata)
        add_global_metadata(event.simulation, metadata)
        add_global_metadata(event.trigger, metadata)

    writer.write(table_name="subarray/trigger", containers=[event.index, event.trigger])


def write_dataframe(dataframe, outfile, table_path, mode="a", index=False, config=None, meta=None):
    """
    Write a pandas dataframe to a HDF5 file using pytables formatting.

    Parameters
    ----------
    dataframe: `pandas.DataFrame`
    outfile: path
    table_path: str
        path to the table to write in the HDF5 file
    config: config metadata
    meta: global metadata
    """
    if not table_path.startswith("/"):
        table_path = "/" + table_path

    with tables.open_file(outfile, mode=mode) as f:
        path, table_name = table_path.rsplit("/", maxsplit=1)

        t = f.create_table(
            path,
            table_name,
            dataframe.to_records(index=index),
            createparents=True,
        )
        if config:
            t.attrs["config"] = config
        if meta:
            for k, item in meta.as_dict().items():
                t.attrs[k] = item


def write_dl2_dataframe(dataframe, outfile, config=None, meta=None):
    """
    Write DL2 dataframe to a HDF5 file

    Parameters
    ----------
    dataframe: `pandas.DataFrame`
    outfile: path
    config: config metadata
    meta: global metadata
    """
    write_dataframe(dataframe, outfile=outfile, table_path=dl2_params_lstcam_key, config=config, meta=meta)


def add_column_table(table, ColClass, col_label, values):
    """
    Add a column to an pytable Table

    Parameters
    ----------
    table: `tables.table.Table`
    ColClass: `tables.atom.MetaAtom`
    col_label: str
    values: list or `numpy.ndarray`

    Returns
    -------
    `tables.table.Table`
    """
    # Step 1: Adjust table description
    d = table.description._v_colobjects.copy()  # original description
    d[col_label] = ColClass()  # add column

    # Step 2: Create new temporary table:
    newtable = tables.Table(
        table._v_file.root, "_temp_table", d, filters=table.filters
    )  # new table
    table.attrs._f_copy(newtable)  # copy attributes
    # Copy table rows, also add new column values:
    for row, value in zip(table, values):
        newtable.append([tuple(list(row[:]) + [value])])
    newtable.flush()

    # Step 3: Move temporary table to original location:
    parent = table._v_parent  # original table location
    name = table._v_name  # original table name
    table.remove()  # remove original table
    newtable.move(parent, name)  # move temporary table to original location

    return newtable


def recursive_copy_node(src_file, dir_file, path):
    """
    Copy a node recursively from a src file to a dir file without copying the tables/arrays in the node

    Parameters
    ----------
    src_file: opened `tables.file.File`
    dir_file: `tables.file.File` opened in writing mode
    path: path to the node in `src_file`

    """
    path_split = path.split('/')
    while '' in path_split:
        path_split.remove('')
    assert len(path_split) > 0
    src_file.copy_node('/',
                       name=path_split[0],
                       newparent=dir_file.root,
                       newname=path_split[0],
                       recursive=False)
    if len(path_split) > 1:
        recursive_path = os.path.join("/", path_split[0])
        for p in path_split[1:]:
            src_file.copy_node(
                recursive_path,
                name=p,
                newparent=dir_file.root[recursive_path],
                newname=p,
                recursive=False,
            )
            recursive_path = os.path.join(recursive_path, p)


def write_calibration_data(writer, mon_index, mon_event, new_ped=False, new_ff=False):
    mon_event.pedestal.prefix = ''
    mon_event.flatfield.prefix = ''
    mon_event.calibration.prefix = ''
    mon_index.prefix = ''

    # update index
    if new_ped:
        mon_index.pedestal_id += 1

    if new_ff:
        mon_index.flatfield_id += 1
        mon_index.calibration_id += 1

    if new_ped:
        # write ped container
        writer.write(
            table_name="telescope/monitoring/pedestal",
            containers=[mon_index, mon_event.pedestal],
        )

    if new_ff:
        # write calibration container
        writer.write(
            table_name="telescope/monitoring/flatfield",
            containers=[mon_index, mon_event.flatfield],
        )

        # write ff container
        writer.write(
            table_name="telescope/monitoring/calibration",
            containers=[mon_index, mon_event.calibration],
        )


def read_mc_dl2_to_QTable(filename):
    """
    Read MC DL2 files from lstchain and convert into pyirf internal format
    - astropy.table.QTable

    Parameters
    ----------
    filename: path

    Returns
    -------
    `astropy.table.QTable`, `pyirf.simulations.SimulatedEventsInfo`
    """

    # mapping
    name_mapping = {
        "mc_energy": "true_energy",
        "mc_alt": "true_alt",
        "mc_az": "true_az",
        "mc_alt_tel": "pointing_alt",
        "mc_az_tel": "pointing_az",
        "gammaness": "gh_score",
    }

    unit_mapping = {
        "true_energy": u.TeV,
        "reco_energy": u.TeV,
        "pointing_alt": u.rad,
        "pointing_az": u.rad,
        "true_alt": u.rad,
        "true_az": u.rad,
        "reco_alt": u.rad,
        "reco_az": u.rad,
    }

    simu_info = read_simu_info_merged_hdf5(filename)
    pyirf_simu_info = SimulatedEventsInfo(
        n_showers=simu_info.num_showers * simu_info.shower_reuse,
        energy_min=simu_info.energy_range_min,
        energy_max=simu_info.energy_range_max,
        max_impact=simu_info.max_scatter_range,
        spectral_index=simu_info.spectral_index,
        viewcone=simu_info.max_viewcone_radius,
    )

    events = pd.read_hdf(filename, key=dl2_params_lstcam_key).rename(
        columns=name_mapping
    )
    events = QTable.from_pandas(events)

    for k, v in unit_mapping.items():
        events[k] *= v

    return events, pyirf_simu_info


def read_data_dl2_to_QTable(filename):
    """
    Read data DL2 files from lstchain and return QTable format
    Parameters
    ----------
    filename: path to the lstchain DL2 file

    Returns
    -------
    `astropy.table.QTable`
    """

    # Mapping
    name_mapping = {
        "gammaness": "gh_score",
        "alt_tel": "pointing_alt",
        "az_tel": "pointing_az",
    }
    unit_mapping = {
        "reco_energy": u.TeV,
        "pointing_alt": u.rad,
        "pointing_az": u.rad,
        "reco_alt": u.rad,
        "reco_az": u.rad,
        "dragon_time": u.s,
    }

    data = pd.read_hdf(filename, key=dl2_params_lstcam_key).rename(columns=name_mapping)

    data = QTable.from_pandas(data)

    # Make the columns as Quantity
    for k, v in unit_mapping.items():
        data[k] *= v

    return data


def read_dl2_params(t_filename, columns_to_read=None):
    """
    Read specified parameters from a file with DL2 data

    Parameters
    ----------
    t_filename: Input file name
    columns_to_read: List of interesting columns, optional. If None, then all columns will be read

    Returns
    -------
    Pandas dataframe with DL2 data
    """
    if columns_to_read is not None:
        return pd.read_hdf(t_filename, key=dl2_params_lstcam_key)[columns_to_read]
    else:
        return pd.read_hdf(t_filename, key=dl2_params_lstcam_key)


def extract_observation_time(t_df):
    """
    Calculate observation time

    Parameters
    ----------
    pandas.DataFrame t_df: Recorded data

    Returns
    -------
    Observation duration in seconds
    """
    return pd.to_datetime(t_df.dragon_time.iat[len(t_df) - 1], unit='s') - \
           pd.to_datetime(t_df.dragon_time.iat[0], unit='s')


def merge_dl2_runs(data_tag, runs, columns_to_read=None, n_process=4):
    """
    Merge the run sequence in a single dataset and extract correct observation time based on first and last event timestamp in each file.

    Parameters
    ----------
    data_tag: lstchain version tag
    runs: List of run numbers
    columns_to_read
    n_process: Number of parallel read processes to use

    Returns
    -------
    Pair (observation time, data)
    """
    from functools import partial
    from glob import glob
    filepath_glob = glob(f'/fefs/aswg/data/real/DL2/*/{data_tag}/*')  # Current format of LST data path

    pool = Pool(n_process)
    filelist = []
    # Create a list of files with matching run numbers
    for filename in filepath_glob:
        if any(f"Run{run:05}" in filename for run in runs):
            filelist.append(filename)

    df_list = pool.map(
        partial(read_dl2_params, columns_to_read=columns_to_read), filelist
    )

    observation_times = pool.map(extract_observation_time, df_list)

    observation_time = sum([t.total_seconds() for t in observation_times])
    df = pd.concat(df_list)
    return observation_time, df


def get_srcdep_index_keys(filename):
    """
    get index column name of source-dependent multi index columns

    Parameters
    ----------
    filename: str - path to the HDF5 file

    Returns
    -------
    source-dependent index names
    """
    dataset_keys = get_dataset_keys(filename)

    if dl2_params_src_dep_lstcam_key in dataset_keys:
        data = pd.read_hdf(filename, key=dl2_params_src_dep_lstcam_key)

    elif dl1_params_src_dep_lstcam_key in dataset_keys:
        data = pd.read_hdf(filename, key=dl1_params_src_dep_lstcam_key)

    if not isinstance(data.columns, pd.MultiIndex):
        data.columns = pd.MultiIndex.from_tuples(
            [tuple(col[1:-1].replace('\'', '').replace(' ', '').split(",")) for col in data.columns])

    return data.columns.levels[0]


def get_srcdep_params(filename, key):
    """
    get srcdep parameter data frame

    Parameters
    ----------
    filename: str - path to the HDF5 file
    key: `str` - multi index key corresponding to an expected source position (e.g. 'on', 'off_180')

    Returns
    -------
    `pandas.DataFrame`
    """
    dataset_keys = get_dataset_keys(filename)

    if dl2_params_src_dep_lstcam_key in dataset_keys:
        data = pd.read_hdf(filename, key=dl2_params_src_dep_lstcam_key)

    elif dl1_params_src_dep_lstcam_key in dataset_keys:
        data = pd.read_hdf(filename, key=dl1_params_src_dep_lstcam_key)

    if not isinstance(data.columns, pd.MultiIndex):
        data.columns = pd.MultiIndex.from_tuples(
            [tuple(col[1:-1].replace('\'', '').replace(' ', '').split(",")) for col in data.columns])

    return data[key]<|MERGE_RESOLUTION|>--- conflicted
+++ resolved
@@ -6,17 +6,12 @@
 import astropy.units as u
 import ctapipe
 import ctapipe_io_lst
-<<<<<<< HEAD
 import h5py
-=======
-import lstchain
->>>>>>> b986ac48
 import numpy as np
 import pandas as pd
 import tables
 from astropy.table import Table, vstack, QTable
 from ctapipe.containers import SimulationConfigContainer
-# from ctapipe.tools.stage1 import Stage1ProcessorTool
 from ctapipe.instrument import (
     CameraDescription,
     CameraGeometry,
@@ -50,10 +45,12 @@
     'add_column_table',
     'add_config_metadata',
     'add_global_metadata',
+    'add_source_filenames',
     'auto_merge_h5files',
     'check_mcheader',
     'check_metadata',
     'check_thrown_events_histogram',
+    'copy_h5_nodes',
     'extract_observation_time',
     'get_dataset_keys',
     'get_srcdep_index_keys',
@@ -66,7 +63,6 @@
     'read_camera_readouts',
     'read_data_dl2_to_QTable',
     'read_dl2_params',
-<<<<<<< HEAD
     'read_mc_dl2_to_QTable',
     'read_metadata',
     'read_optics',
@@ -91,15 +87,6 @@
     'write_metadata',
     'write_simtel_energy_histogram',
     'write_subarray_tables',
-
-=======
-    'extract_observation_time',
-    'merge_dl2_runs',
-    'get_srcdep_index_keys',
-    'get_srcdep_params',
-    'copy_h5_nodes',
-    'add_source_filenames',
->>>>>>> b986ac48
 ]
 
 dl1_params_tel_mon_ped_key = "/dl1/event/telescope/monitoring/pedestal"
@@ -195,11 +182,6 @@
     # was not an already open tables.File
     exit_stack = ExitStack()
 
-<<<<<<< HEAD
-    def walk(name, obj):
-        if type(obj) == h5py._hl.dataset.Dataset:
-            dataset_keys.append('/' + name)
-=======
     with exit_stack:
 
         if not isinstance(h5file, tables.File):
@@ -210,7 +192,6 @@
             for node in h5file.root._f_walknodes()
             if not isinstance(node, tables.Group)
         ]
->>>>>>> b986ac48
 
 
     return dataset_keys
