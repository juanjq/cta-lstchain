import logging
import os
import re
import warnings
from multiprocessing import Pool
from contextlib import ExitStack

import numpy as np
import pandas as pd
import tables
from tables import open_file
from tqdm import tqdm

import astropy.units as u
from astropy.table import Table, vstack, QTable

from ctapipe.containers import SimulationConfigContainer
from ctapipe.instrument import SubarrayDescription
from ctapipe.io import HDF5TableReader, HDF5TableWriter

from eventio import Histograms, EventIOFile
from eventio.search_utils import yield_toplevel_of_type, yield_all_subobjects
from eventio.simtel.objects import History, HistoryConfig

from pyirf.simulations import SimulatedEventsInfo

from lstchain.reco.utils import get_geomagnetic_delta
from .lstcontainers import (
    ExtraMCInfo,
    MetaData,
    ThrownEventsHistogram,
)

log = logging.getLogger(__name__)

__all__ = [
    'add_column_table',
    'add_config_metadata',
    'add_global_metadata',
    'add_source_filenames',
    'auto_merge_h5files',
    'check_mcheader',
    'check_metadata',
    'check_mc_type',
    'check_thrown_events_histogram',
    'copy_h5_nodes',
    'extract_simulation_nsb',
    'extract_observation_time',
    'get_dataset_keys',
    'get_srcdep_assumed_positions',
    'get_srcdep_params',
    'get_stacked_table',
    'global_metadata',
    'merge_dl2_runs',
    'merging_check',
    'parse_cfg_bytestring',
    'read_data_dl2_to_QTable',
    'read_dl2_params',
    'read_mc_dl2_to_QTable',
    'read_metadata',
    'read_simtel_energy_histogram',
    'read_simu_info_hdf5',
    'read_simu_info_merged_hdf5',
    'recursive_copy_node',
    'stack_tables_h5files',
    'write_calibration_data',
    'write_dataframe',
    'write_dl2_dataframe',
    'write_mcheader',
    'write_metadata',
    'write_simtel_energy_histogram',
    'write_subarray_tables',

]

dl1_params_tel_mon_ped_key = "/dl1/event/telescope/monitoring/pedestal"
dl1_params_tel_mon_cal_key = "/dl1/event/telescope/monitoring/calibration"
dl1_params_tel_mon_flat_key = "/dl1/event/telescope/monitoring/flatfield"
dl1_params_lstcam_key = "/dl1/event/telescope/parameters/LST_LSTCam"
dl1_images_lstcam_key = "/dl1/event/telescope/image/LST_LSTCam"
dl2_params_lstcam_key = "/dl2/event/telescope/parameters/LST_LSTCam"
dl1_params_src_dep_lstcam_key = "/dl1/event/telescope/parameters_src_dependent/LST_LSTCam"
dl2_params_src_dep_lstcam_key = "/dl2/event/telescope/parameters_src_dependent/LST_LSTCam"
dl1_likelihood_params_lstcam_key = "/dl1/event/telescope/likelihood_parameters/LST_LSTCam"
dl2_likelihood_params_lstcam_key = "/dl2/event/telescope/likelihood_parameters/LST_LSTCam"

HDF5_ZSTD_FILTERS = tables.Filters(
    complevel=5,  # enable compression, 5 is a good tradeoff between compression and speed
    complib='blosc:zstd',  # compression using blosc/zstd
    fletcher32=True,  # attach a checksum to each chunk for error correction
    bitshuffle=False,  # for BLOSC, shuffle bits for better compression
)


def read_simu_info_hdf5(filename):
    """
    Read simu info from an hdf5 file

    Parameters
    ----------
    filename: str
        path to the HDF5 file

    Returns
    -------
    `ctapipe.containers.SimulationConfigContainer`
    """

    with HDF5TableReader(filename) as reader:
        mc_reader = reader.read("/simulation/run_config", SimulationConfigContainer())
        mc = next(mc_reader)

    return mc


def read_simu_info_merged_hdf5(filename):
    """
    Read simu info from a merged hdf5 file.
    Check that simu info are the same for all runs from merged file
    Combine relevant simu info such as num_showers (sum)
    Note: works for a single run file as well

    Parameters
    ----------
    filename: path to an hdf5 merged file

    Returns
    -------
    `ctapipe.containers.SimulationConfigContainer`

    """
    with open_file(filename) as file:
        simu_info = file.root["simulation/run_config"]
        colnames = simu_info.colnames
        skip = {"num_showers", "shower_prog_start", "detector_prog_start", "obs_id"}
        for k in filter(lambda k: k not in skip, colnames):
            assert np.all(simu_info[:][k] == simu_info[0][k])
        num_showers = simu_info[:]["num_showers"].sum()

    combined_mcheader = read_simu_info_hdf5(filename)
    combined_mcheader["num_showers"] = num_showers

    for k in combined_mcheader.keys():
        if (
                combined_mcheader[k] is not None
                and combined_mcheader.fields[k].unit is not None
        ):
            combined_mcheader[k] = u.Quantity(
                combined_mcheader[k], combined_mcheader.fields[k].unit
            )

    return combined_mcheader


def get_dataset_keys(h5file):
    """
    Return a list of all dataset keys in a HDF5 file

    Parameters
    ----------
    filename: str - path to the HDF5 file

    Returns
    -------
    list of keys
    """
    # we use exit_stack to make sure we close the h5file again if it
    # was not an already open tables.File
    exit_stack = ExitStack()

    with exit_stack:

        if not isinstance(h5file, tables.File):
            h5file = exit_stack.enter_context(tables.open_file(h5file, 'r'))

        dataset_keys = [
            node._v_pathname
            for node in h5file.root._f_walknodes()
            if not isinstance(node, tables.Group)
        ]


    return dataset_keys


def get_stacked_table(filenames_list, node):
    """
    Stack tables at node from each file in files

    Parameters
    ----------
    filenames_list: list of paths
    node: str

    Returns
    -------
    `astropy.table.Table`
    """
    try:
        files = [open_file(filename) for filename in filenames_list]
    except:
        print("Can't open files")

    table_list = [Table(file.root[node][:]) for file in files]
    [file.close() for file in files]

    return vstack(table_list)


def stack_tables_h5files(filenames_list, output_filename="merged.h5", keys=None):
    """
    In theory similar to auto_merge_h5files but slower. Keeping it for reference.
    Merge h5 files produced by lstchain using astropy.
    A list of keys (corresponding to file nodes) that need to be included in the merge can be given.
    If None, all tables in the file will be merged.

    Parameters
    ----------
    filenames_list: list of str
    output_filename: str
    keys: None or list of str
    """

    keys = get_dataset_keys(filenames_list[0]) if keys is None else keys

    for k in keys:
        merged_table = get_stacked_table(filenames_list, k)
        merged_table.write(output_filename, path=k, append=True)


def copy_h5_nodes(from_file, to_file, nodes=None):
    '''
    Copy dataset (Table and Array) nodes from ``from_file`` to ``to_file``.

    Parameters
    ----------
    from_file: tables.File
        input h5 file opened with tables
    to_file: tables.File
        output h5 file opened with tables, must be writable
    node_keys: Iterable[str]
        Keys to copy, if None, all Table and Array nodes in ``from_file``
        are copied.
    '''
    if nodes is None:
        keys = set(get_dataset_keys(from_file))
    else:
        keys = set(nodes)

    groups = set()

    with warnings.catch_warnings():
        # when copying nodes, we have no control over names
        # so it does not make sense to warn about them
        warnings.simplefilter('ignore', tables.NaturalNameWarning)

        for k in keys:
            in_node = from_file.root[k]
            parent_path = in_node._v_parent._v_pathname
            name = in_node._v_name
            groups.add(parent_path)

            if isinstance(in_node, tables.Table):
                t = to_file.create_table(
                    parent_path,
                    name,
                    createparents=True,
                    obj=from_file.root[k].read()
                )
                for att in from_file.root[k].attrs._f_list():
                    t.attrs[att] = from_file.root[k].attrs[att]

            elif isinstance(in_node, tables.Array):
                a = to_file.create_array(
                    parent_path,
                    name,
                    createparents=True,
                    obj=from_file.root[k].read()
                )
                for att in from_file.root[k].attrs._f_list():
                    a.attrs[att] = in_node.attrs[att]

    # after copying the datasets, also make sure we copy group metadata
    # of all copied groups
    for k in groups:
        from_node = from_file.root[k]
        to_node = to_file.root[k]
        for attr in from_node._v_attrs._f_list():
            to_node._v_attrs[attr] = from_node._v_attrs[attr]


def auto_merge_h5files(
        file_list,
        output_filename="merged.h5",
        nodes_keys=None,
        merge_arrays=False,
        filters=HDF5_ZSTD_FILTERS,
        progress_bar=True,
        run_checks=True,
):
    """
    Automatic merge of HDF5 files.
    A list of nodes keys can be provided to merge only these nodes. If None, all nodes are merged.
    It may be also used to create a new file output_filename from content stored in another file.

    Parameters
    ----------
    file_list: list of path
    output_filename: path
    nodes_keys: list of path
    merge_arrays: bool
    filters
    progress_bar: bool
        Enabling the display of the progress bar during event processing.
    run_checks: bool
        Check if the files to be merged are consistent
    """

    file_list = list(file_list)
    if len(file_list) > 1 and run_checks:
        file_list = merging_check(file_list)

    if nodes_keys is None:
        keys = set(get_dataset_keys(file_list[0]))
    else:
        keys = set(nodes_keys)

    bar = tqdm(total=len(file_list), disable=not progress_bar)
    with open_file(output_filename, 'w', filters=filters) as merge_file:
        with open_file(file_list[0]) as f1:
            copy_h5_nodes(f1, merge_file, nodes=keys)

        bar.update(1)
        for filename in file_list[1:]:
            common_keys = keys.intersection(get_dataset_keys(filename))
            with open_file(filename) as file:
                for k in common_keys:
                    in_node = file.root[k]
                    out_node = merge_file.root[k]
                    try:
                        if isinstance(in_node, tables.table.Table) or merge_arrays:
                            # doing `.astype(out_node.dtype)` fixes an issue
                            # when dtypes do not exactly match but are convertible
                            # https://github.com/cta-observatory/cta-lstchain/issues/671
                            out_node.append(in_node.read().astype(out_node.dtype))
                    except:
                        log.error("Can't append node {} from file {}".format(k, filename))
                        raise
            bar.update(1)

        add_source_filenames(merge_file, file_list)

    # merge global metadata and store source file names
    metadata0 = read_metadata(file_list[0])
    write_metadata(metadata0, output_filename)



def add_source_filenames(h5file, file_list):
    exit_stack = ExitStack()

    with exit_stack:
        if not isinstance(h5file, tables.File):
            h5file = exit_stack.enter_context(tables.open_file(h5file, 'a'))


        # we replace any existing node
        if "/source_filenames" in h5file.root:
            h5file.remove_node("/", "source_filenames", recursive=True)

        file_list = [str(p) for p in file_list]

        sources_group = h5file.create_group("/", "source_filenames", "List of input files")
        h5file.create_array(sources_group, "filenames", file_list, "List of files merged")


def merging_check(file_list):
    """
    Check that a list of hdf5 files are compatible for merging regarding:
     - array info
     - metadata
     - MC simu info (only for simulations)
     - MC histograms (only for simulations)

    Parameters
    ----------
    file_list: list of paths to hdf5 files

    Returns
    -------
    list: list of paths of files that can be merged
    """
    if len(file_list) < 2:
        raise ValueError("Need at least two files for merging")

    mergeable_list = file_list.copy()

    first_file = mergeable_list[0]
    subarray_info0 = SubarrayDescription.from_hdf(first_file)
    metadata0 = read_metadata(first_file)

    if subarray_info0.name == "MonteCarloArray":
        mcheader0 = read_simu_info_hdf5(first_file)
        thrown_events_hist0 = read_simtel_energy_histogram(first_file)

    for filename in mergeable_list[1:]:
        try:
            metadata = read_metadata(filename)
            check_metadata(metadata0, metadata)
            subarray_info = SubarrayDescription.from_hdf(filename)

            if subarray_info0.name == "MonteCarloArray":
                mcheader = read_simu_info_hdf5(filename)
                thrown_events_hist = read_simtel_energy_histogram(filename)
                check_mcheader(mcheader0, mcheader)
                check_thrown_events_histogram(thrown_events_hist0, thrown_events_hist)

            if subarray_info != subarray_info0:
                raise ValueError('Subarrays do not match')

        except ValueError as e:
            log.error(rf"{filename} cannot be merged '¯\_(ツ)_/¯: {e}'")
            mergeable_list.remove(filename)

    return mergeable_list


def write_simtel_energy_histogram(source, output_filename, obs_id=None, filters=HDF5_ZSTD_FILTERS, metadata={}):
    """
    Write the energy histogram from a simtel source to a HDF5 file

    Parameters
    ----------
    source: `ctapipe.io.EventSource`
    output_filename: str
    obs_id: float, int, str or None
    """
    # Writing histograms
    with HDF5TableWriter(
            filename=output_filename, group_name="simulation", mode="a", filters=filters
    ) as writer:
        writer.meta = metadata
        for hist in yield_toplevel_of_type(source.file_, Histograms):
            pass
        # find histogram id 6 (thrown energy)
        thrown = None
        for hist in source.file_.histograms:
            if hist["id"] == 6:
                thrown = hist

        thrown_hist = ThrownEventsHistogram()
        thrown_hist.fill_from_simtel(thrown)
        thrown_hist.obs_id = obs_id
        if metadata is not None:
            add_global_metadata(thrown_hist, metadata)
        writer.write("thrown_event_distribution", [thrown_hist])


def read_simtel_energy_histogram(filename):
    """
    Read the simtel energy histogram from a HDF5 file.

    Parameters
    ----------
    filename: path

    Returns
    -------
    `lstchain.io.lstcontainers.ThrownEventsHistogram`
    """
    with HDF5TableReader(filename=filename) as reader:
        histtab = reader.read(
            "/simulation/thrown_event_distribution", ThrownEventsHistogram()
        )
        hist = next(histtab)
    return hist


def write_mcheader(mcheader, output_filename, obs_id=None, filters=HDF5_ZSTD_FILTERS, metadata=None):
    """
    Write the mcheader from an event container to a HDF5 file

    Parameters
    ----------
    output_filename: str
    """

    extramc = ExtraMCInfo()
    extramc.prefix = ""  # get rid of the prefix
    if metadata is not None:
        add_global_metadata(mcheader, metadata)
        add_global_metadata(extramc, metadata)

    with HDF5TableWriter(
            filename=output_filename, group_name="simulation", mode="a", filters=filters
    ) as writer:
        extramc.obs_id = obs_id
        writer.write("run_config", [extramc, mcheader])


def check_mcheader(mcheader1, mcheader2):
    """
    Check that the information in two mcheaders are physically consistent.

    Parameters
    ----------
    mcheader1: `ctapipe.containers.SimulationConfigContainer`
    mcheader2: `ctapipe.containers.SimulationConfigContainer`

    Returns
    -------

    """
    if mcheader1.keys() != mcheader2.keys():
        different = set(mcheader1.keys()).symmetric_difference(mcheader2.keys())
        raise ValueError(f'MC header keys do not match, differing keys: {different}')

    # It does not matter that the number of simulated showers is the same
    keys = list(mcheader1.keys())
    """keys that don't need to be checked: """
    for k in [
        "num_showers",
        "shower_reuse",
        "detector_prog_start",
        "detector_prog_id",
        "shower_prog_id",
        "shower_prog_start",
    ]:
        if k in keys:
            keys.remove(k)

    for k in keys:
        v1 = mcheader1[k]
        v2 = mcheader2[k]
        if v1 != v2:
            raise ValueError(f'MC headers do not match for key {k}:  {v1!r} / {v2!r}')


def check_thrown_events_histogram(thrown_events_hist1, thrown_events_hist2):
    """
    Check that two ThrownEventsHistogram class are compatible with each other

    Parameters
    ----------
    thrown_events_hist1: `lstchain.io.lstcontainers.ThrownEventsHistogram`
    thrown_events_hist2: `lstchain.io.lstcontainers.ThrownEventsHistogram`
    """
    keys1 = set(thrown_events_hist1.keys())
    keys2 = set(thrown_events_hist2.keys())
    if keys1 != keys2:
        different = keys1.symmetric_difference(keys2)
        raise ValueError(f'Histogram keys do not match, differing keys: {different}')


    # It does not matter that the number of simulated showers is the same
    keys = ["bins_energy", "bins_core_dist"]
    for k in keys:
        if (thrown_events_hist1[k] != thrown_events_hist2[k]).all():
            raise ValueError(f'Key {k} does not match for histograms')


def write_metadata(metadata, output_filename):
    """
    Write metadata to a HDF5 file

    Parameters
    ----------
    metadata: `lstchain.io.MetaData()`
    output_filename: path
    """
    # One cannot write strings with ctapipe HDF5Writer and Tables can write only fixed length string
    # So this metadata is written in the file attributes
    with open_file(output_filename, mode="a") as file:
        for k, item in metadata.as_dict().items():
            if k in file.root._v_attrs and type(file.root._v_attrs) is list:
                attribute = file.root._v_attrs[k].extend(metadata[k])
                file.root._v_attrs[k] = attribute
            else:
                file.root._v_attrs[k] = metadata[k]


def read_metadata(filename):
    """
    Read metadata from a HDF5 file

    Parameters
    ----------
    filename: path
    """
    metadata = MetaData()
    with open_file(filename) as file:
        for k in metadata.keys():
            try:
                metadata[k] = file.root._v_attrs[k]
            except:
                # this ensures retro and forward reading compatibility
                print("Metadata {} does not exist in file {}".format(k, filename))
    return metadata


def check_metadata(metadata1, metadata2):
    """
    Check that to MetaData class are compatible with each other

    Parameters
    ----------
    metadata1: `lstchain.io.MetaData`
    metadata2: `lstchain.io.MetaData`
    """
    keys1 = set(metadata1.keys())
    keys2 = set(metadata2.keys())
    if keys1 != keys2:
        different = keys1.symmetric_difference(keys2)
        raise ValueError(f'Metadata keys do not match, differing keys: {different}')

    keys = ["LSTCHAIN_VERSION"]
    for k in keys:
        v1 = metadata1[k]
        v2 = metadata2[k]
        if v1 != v2:
            raise ValueError(f'Metadata does not match for key {k}:  {v1!r} / {v2!r}')


def global_metadata():
    """
    Get global metadata container

    Returns
    -------
    `lstchain.io.lstcontainers.MetaData`
    """
    from ctapipe import __version__ as ctapipe_version
    from ctapipe_io_lst import __version__ as ctapipe_io_lst_version
    from .. import __version__ as lstchain_version

    metadata = MetaData()
    metadata.LSTCHAIN_VERSION = lstchain_version
    metadata.CTAPIPE_VERSION = ctapipe_version
    metadata.CTAPIPE_IO_LST_VERSION = ctapipe_io_lst_version
    metadata.CONTACT = "LST Consortium"

    return metadata


def add_global_metadata(container, metadata):
    """
    Add global metadata to a container in container.meta

    Parameters
    ----------
    container: `ctapipe.containers.Container`
    metadata: `lstchain.io.lstchainers.MetaData`
    """
    meta_dict = metadata.as_dict()
    for k, item in meta_dict.items():
        container.meta[k] = item


def add_config_metadata(container, configuration):
    """
    Add configuration parameters to a container in container.meta.config

    Parameters
    ----------
    container: `ctapipe.containers.Container`
    configuration: config dict
    """
    linted_config = str(configuration)
    linted_config = linted_config.replace("<LazyConfigValue {}>", "None")
    linted_config = re.sub(r"<LazyConfigValue\svalue=(.*?)>", "\\1", linted_config)
    linted_config = re.sub(r"DeferredConfigString\((.*?)\)", "\\1", linted_config)
    linted_config = re.sub(r"PosixPath\((.*?)\)", "\\1", linted_config)
    linted_config = linted_config.replace("\'", "\"")
    linted_config = linted_config.replace("None", "\"None\"")
    linted_config = linted_config.replace("inf", "\"inf\"")
    linted_config = linted_config.replace("True", "true")
    linted_config = linted_config.replace("False", "false")

    container.meta["config"] = linted_config


def write_subarray_tables(writer, event, metadata=None):
    """
    Write subarray tables info to a HDF5 file

    Parameters
    ----------
    writer: `ctapipe.io.HDF5Writer`
    event: `ctapipe.containers.ArrayEventContainer`
    metadata: `lstchain.io.lstcontainers.MetaData`
    """
    if metadata is not None:
        add_global_metadata(event.index, metadata)
        add_global_metadata(event.simulation, metadata)
        add_global_metadata(event.trigger, metadata)

    writer.write(table_name="subarray/trigger", containers=[event.index, event.trigger])


def write_dataframe(dataframe, outfile, table_path, mode="a", index=False, config=None, meta=None):
    """
    Write a pandas dataframe to a HDF5 file using pytables formatting.

    Parameters
    ----------
    dataframe: `pandas.DataFrame`
    outfile: path
    table_path: str
        path to the table to write in the HDF5 file
    config: config metadata
    meta: global metadata
    """
    if not table_path.startswith("/"):
        table_path = "/" + table_path

    with tables.open_file(outfile, mode=mode) as f:
        path, table_name = table_path.rsplit("/", maxsplit=1)

        t = f.create_table(
            path,
            table_name,
            dataframe.to_records(index=index),
            createparents=True,
        )
        if config:
            t.attrs["config"] = config
        if meta:
            for k, item in meta.as_dict().items():
                t.attrs[k] = item


def write_dl2_dataframe(dataframe, outfile, config=None, meta=None):
    """
    Write DL2 dataframe to a HDF5 file

    Parameters
    ----------
    dataframe: `pandas.DataFrame`
    outfile: path
    config: config metadata
    meta: global metadata
    """
    write_dataframe(dataframe, outfile=outfile, table_path=dl2_params_lstcam_key, config=config, meta=meta)


def add_column_table(table, ColClass, col_label, values):
    """
    Add a column to an pytable Table

    Parameters
    ----------
    table: `tables.table.Table`
    ColClass: `tables.atom.MetaAtom`
    col_label: str
    values: list or `numpy.ndarray`

    Returns
    -------
    `tables.table.Table`
    """
    # Step 1: Adjust table description
    d = table.description._v_colobjects.copy()  # original description
    d[col_label] = ColClass()  # add column

    # Step 2: Create new temporary table:
    newtable = tables.Table(
        table._v_file.root, "_temp_table", d, filters=table.filters
    )  # new table
    table.attrs._f_copy(newtable)  # copy attributes
    # Copy table rows, also add new column values:
    for row, value in zip(table, values):
        newtable.append([tuple(list(row[:]) + [value])])
    newtable.flush()

    # Step 3: Move temporary table to original location:
    parent = table._v_parent  # original table location
    name = table._v_name  # original table name
    table.remove()  # remove original table
    newtable.move(parent, name)  # move temporary table to original location

    return newtable


def recursive_copy_node(src_file, dir_file, path):
    """
    Copy a node recursively from a src file to a dir file without copying the tables/arrays in the node

    Parameters
    ----------
    src_file: opened `tables.file.File`
    dir_file: `tables.file.File` opened in writing mode
    path: path to the node in `src_file`

    """
    path_split = path.split('/')
    while '' in path_split:
        path_split.remove('')
    assert len(path_split) > 0
    src_file.copy_node('/',
                       name=path_split[0],
                       newparent=dir_file.root,
                       newname=path_split[0],
                       recursive=False)
    if len(path_split) > 1:
        recursive_path = os.path.join("/", path_split[0])
        for p in path_split[1:]:
            src_file.copy_node(
                recursive_path,
                name=p,
                newparent=dir_file.root[recursive_path],
                newname=p,
                recursive=False,
            )
            recursive_path = os.path.join(recursive_path, p)


def write_calibration_data(writer, mon_index, mon_event, new_ped=False, new_ff=False):
    mon_event.pedestal.prefix = ''
    mon_event.flatfield.prefix = ''
    mon_event.calibration.prefix = ''
    mon_index.prefix = ''

    # update index
    if new_ped:
        mon_index.pedestal_id += 1

    if new_ff:
        mon_index.flatfield_id += 1
        mon_index.calibration_id += 1

    if new_ped:
        # write ped container
        writer.write(
            table_name="telescope/monitoring/pedestal",
            containers=[mon_index, mon_event.pedestal],
        )

    if new_ff:
        # write calibration container
        writer.write(
            table_name="telescope/monitoring/flatfield",
            containers=[mon_index, mon_event.flatfield],
        )

        # write ff container
        writer.write(
            table_name="telescope/monitoring/calibration",
            containers=[mon_index, mon_event.calibration],
        )


def read_mc_dl2_to_QTable(filename):
    """
    Read MC DL2 files from lstchain and convert into pyirf internal format
    - astropy.table.QTable.
    Also include simulation information necessary for some functions.

    Parameters
    ----------
    filename: path

    Returns
    -------
    events: `astropy.table.QTable`
    pyirf_simu_info: `pyirf.simulations.SimulatedEventsInfo`
    extra_data: 'Dict'
    """

    # mapping
    name_mapping = {
        "mc_energy": "true_energy",
        "mc_alt": "true_alt",
        "mc_az": "true_az",
        "mc_alt_tel": "pointing_alt",
        "mc_az_tel": "pointing_az",
        "gammaness": "gh_score",
    }

    unit_mapping = {
        "true_energy": u.TeV,
        "reco_energy": u.TeV,
        "pointing_alt": u.rad,
        "pointing_az": u.rad,
        "true_alt": u.rad,
        "true_az": u.rad,
        "reco_alt": u.rad,
        "reco_az": u.rad,
    }

    # add alpha for source-dependent analysis
    srcdep_flag = dl2_params_src_dep_lstcam_key in get_dataset_keys(filename)

    if srcdep_flag:
        unit_mapping['alpha'] = u.deg

    simu_info = read_simu_info_merged_hdf5(filename)

    # Temporary addition here, but can be included in the pyirf.simulations
    # class of SimulatedEventsInfo
    extra_data = {}
    extra_data["GEOMAG_TOTAL"] = simu_info.prod_site_B_total
    extra_data["GEOMAG_DEC"] = simu_info.prod_site_B_declination
    extra_data["GEOMAG_INC"] = simu_info.prod_site_B_inclination

    extra_data["GEOMAG_DELTA"] = get_geomagnetic_delta(
        zen = np.pi/2 - simu_info.min_alt.to_value(u.rad),
        az = simu_info.min_az.to_value(u.rad),
        geomag_dec = simu_info.prod_site_B_declination.to_value(u.rad),
        geomag_inc = simu_info.prod_site_B_inclination.to_value(u.rad)
    ) * u.rad

    pyirf_simu_info = SimulatedEventsInfo(
        n_showers=simu_info.num_showers * simu_info.shower_reuse,
        energy_min=simu_info.energy_range_min,
        energy_max=simu_info.energy_range_max,
        max_impact=simu_info.max_scatter_range,
        spectral_index=simu_info.spectral_index,
        viewcone=simu_info.max_viewcone_radius
    )

    events = pd.read_hdf(filename, key=dl2_params_lstcam_key)

    if srcdep_flag:
        events_srcdep = get_srcdep_params(filename, 'on')
        events = pd.concat([events, events_srcdep], axis=1)

    events = events.rename(columns=name_mapping)

    events = QTable.from_pandas(events)

    for k, v in unit_mapping.items():
        events[k] *= v

    return events, pyirf_simu_info, extra_data


def read_data_dl2_to_QTable(filename, srcdep_pos=None):
    """
    Read data DL2 files from lstchain and return QTable format, along with
    a dict of target parameters for IRF interpolation

    Parameters
    ----------
    filename: path to the lstchain DL2 file
    srcdep_pos: assumed source position for source-dependent analysis

    Returns
    -------
    data: `astropy.table.QTable`
    data_params: 'Dict' of target interpolation parameters
    """

    # Mapping
    name_mapping = {
        "gammaness": "gh_score",
        "alt_tel": "pointing_alt",
        "az_tel": "pointing_az",
    }
    unit_mapping = {
        "reco_energy": u.TeV,
        "pointing_alt": u.rad,
        "pointing_az": u.rad,
        "reco_alt": u.rad,
        "reco_az": u.rad,
        "dragon_time": u.s,
    }

    # add alpha for source-dependent analysis
    srcdep_flag = dl2_params_src_dep_lstcam_key in get_dataset_keys(filename)

    if srcdep_flag:
        unit_mapping['alpha'] = u.deg

    data = pd.read_hdf(filename, key=dl2_params_lstcam_key)

    if srcdep_flag:
        data_srcdep = get_srcdep_params(filename, srcdep_pos)
        data = pd.concat([data, data_srcdep], axis=1)

    data = data.rename(columns=name_mapping)
    data = QTable.from_pandas(data)

    # Make the columns as Quantity
    for k, v in unit_mapping.items():
        data[k] *= v

    # Create dict of target parameters for IRF interpolation
    data_params = {}

    zen = np.pi / 2 * u.rad - data["pointing_alt"].mean().to(u.rad)
    az = data["pointing_az"].mean().to(u.rad)
<<<<<<< HEAD
    b_delta = u.Quantity(get_geomagnetic_delta(zen=zen, az=az))

    data_params["ZEN_PNT"] = round(zen.to_value(u.deg), 1) * u.deg
    data_params["AZ_PNT"] = round(az.to_value(u.deg), 1) * u.deg
    data_params["B_DELTA"] = round(b_delta.to_value(u.deg), 1) * u.deg
=======
    if az < 0:
        az += 2*np.pi * u.rad
    b_delta = u.Quantity(get_geomagnetic_delta(zen=zen, az=az))

    data_params["ZEN_PNT"] = round(zen.to_value(u.deg), 5) * u.deg
    data_params["AZ_PNT"] = round(az.to_value(u.deg), 5) * u.deg
    data_params["B_DELTA"] = round(b_delta.to_value(u.deg), 5) * u.deg
>>>>>>> 4cc8bce8

    return data, data_params


def read_dl2_params(t_filename, columns_to_read=None):
    """
    Read specified parameters from a file with DL2 data

    Parameters
    ----------
    t_filename: Input file name
    columns_to_read: List of interesting columns, optional. If None, then all columns will be read

    Returns
    -------
    Pandas dataframe with DL2 data
    """
    if columns_to_read is not None:
        return pd.read_hdf(t_filename, key=dl2_params_lstcam_key)[columns_to_read]
    else:
        return pd.read_hdf(t_filename, key=dl2_params_lstcam_key)


def extract_observation_time(t_df):
    """
    Calculate observation time

    Parameters
    ----------
    pandas.DataFrame t_df: Recorded data

    Returns
    -------
    Observation duration in seconds
    """
    return pd.to_datetime(t_df.dragon_time.iat[len(t_df) - 1], unit='s') - \
           pd.to_datetime(t_df.dragon_time.iat[0], unit='s')


def merge_dl2_runs(data_tag, runs, columns_to_read=None, n_process=4):
    """
    Merge the run sequence in a single dataset and extract correct observation time based on first and last event timestamp in each file.

    Parameters
    ----------
    data_tag: lstchain version tag
    runs: List of run numbers
    columns_to_read
    n_process: Number of parallel read processes to use

    Returns
    -------
    Pair (observation time, data)
    """
    from functools import partial
    from glob import glob
    filepath_glob = glob(f'/fefs/aswg/data/real/DL2/*/{data_tag}/*')  # Current format of LST data path

    pool = Pool(n_process)
    filelist = []
    # Create a list of files with matching run numbers
    for filename in filepath_glob:
        if any(f"Run{run:05}" in filename for run in runs):
            filelist.append(filename)

    df_list = pool.map(
        partial(read_dl2_params, columns_to_read=columns_to_read), filelist
    )

    observation_times = pool.map(extract_observation_time, df_list)

    observation_time = sum([t.total_seconds() for t in observation_times])
    df = pd.concat(df_list)
    return observation_time, df


def get_srcdep_assumed_positions(filename):
    """
    get assumed positions of source-dependent multi index columns

    Parameters
    ----------
    filename: str - path to the HDF5 file

    Returns
    -------
    assumed positions for source-dependent parameters
    """
    dataset_keys = get_dataset_keys(filename)

    if dl2_params_src_dep_lstcam_key in dataset_keys:
        data = pd.read_hdf(filename, key=dl2_params_src_dep_lstcam_key)

    elif dl1_params_src_dep_lstcam_key in dataset_keys:
        data = pd.read_hdf(filename, key=dl1_params_src_dep_lstcam_key)

    else:
        raise IOError('File does not contain source-dependent parameters')

    if not isinstance(data.columns, pd.MultiIndex):
        data.columns = pd.MultiIndex.from_tuples(
            [tuple(col[1:-1].replace('\'', '').replace(' ', '').split(",")) for col in data.columns])

    return data.columns.levels[0]


def get_srcdep_params(filename, wobble_angles=None):
    """
    get srcdep parameter data frame

    Parameters
    ----------
    filename: str - path to the HDF5 file
    wobble_angles: `str` - multi index key corresponding to an expected source position (e.g. 'on', 'off_180')
    If it is not specified, source-dependent parameters with each assumed position are loaded

    Returns
    -------
    `pandas.DataFrame`
    """
    dataset_keys = get_dataset_keys(filename)

    if dl2_params_src_dep_lstcam_key in dataset_keys:
        data = pd.read_hdf(filename, key=dl2_params_src_dep_lstcam_key)

    elif dl1_params_src_dep_lstcam_key in dataset_keys:
        data = pd.read_hdf(filename, key=dl1_params_src_dep_lstcam_key)

    else:
        raise IOError('File does not contain source-dependent parameters')

    if not isinstance(data.columns, pd.MultiIndex):
        data.columns = pd.MultiIndex.from_tuples(
            [tuple(col[1:-1].replace('\'', '').replace(' ', '').split(",")) for col in data.columns])

    if wobble_angles is not None:
        data = data[wobble_angles]

    return data


def parse_cfg_bytestring(bytestring):
    """
    Parse configuration as read by eventio
    :param bytes bytestring: A ``Bytes`` object with configuration data for one parameter
    :return: Tuple in form ``('parameter_name', 'value')``
    """
    line_decoded = bytestring.decode('utf-8').rstrip()
    if 'ECHO' in line_decoded or '#' in line_decoded:
        return None
    line_list = line_decoded.split('%', 1)[0]  # drop comment
    res = re.sub(' +', ' ', line_list).strip().split(' ', 1)  # remove extra whitespaces and split
    return res[0].upper(), res[1]


def extract_simulation_nsb(filename):
    """
    Get current run NSB from configuration in simtel file
    :param str filename: Input file name
    :return array of `float` by tel_id: NSB rate
    """
    nsb = []
    with EventIOFile(filename) as f:
        for o in yield_all_subobjects(f, [History, HistoryConfig]):
            if hasattr(o, 'parse'):
                try:
                    cfg_element = parse_cfg_bytestring(o.parse()[1])
                    if cfg_element is not None:
                        if cfg_element[0] == 'NIGHTSKY_BACKGROUND':
                            nsb.append(float(cfg_element[1].strip('all:')))
                except Exception as e:
                    print('Unexpected end of %s,\n caught exception %s', filename, e)
    return nsb


def check_mc_type(filename):
    """
    Check MC type ('point_like', 'diffuse', 'ring_wobble') based on the viewcone setting
    Parameters
    ----------
    filename:path (DL1/DL2 hdf file)
    Returns
    -------
    string
    """

    simu_info = read_simu_info_merged_hdf5(filename)

    min_viewcone = simu_info.min_viewcone_radius.value
    max_viewcone = simu_info.max_viewcone_radius.value

    if max_viewcone == 0.0:
        mc_type = 'point_like'

    elif min_viewcone == 0.0:
        mc_type = 'diffuse'

    elif (max_viewcone - min_viewcone) < 0.1:
        mc_type = 'ring_wobble'

    else:
        raise ValueError('mc type cannot be identified')

<<<<<<< HEAD
    return mc_type
=======
    return mc_type
            
>>>>>>> 4cc8bce8
<|MERGE_RESOLUTION|>--- conflicted
+++ resolved
@@ -989,13 +989,6 @@
 
     zen = np.pi / 2 * u.rad - data["pointing_alt"].mean().to(u.rad)
     az = data["pointing_az"].mean().to(u.rad)
-<<<<<<< HEAD
-    b_delta = u.Quantity(get_geomagnetic_delta(zen=zen, az=az))
-
-    data_params["ZEN_PNT"] = round(zen.to_value(u.deg), 1) * u.deg
-    data_params["AZ_PNT"] = round(az.to_value(u.deg), 1) * u.deg
-    data_params["B_DELTA"] = round(b_delta.to_value(u.deg), 1) * u.deg
-=======
     if az < 0:
         az += 2*np.pi * u.rad
     b_delta = u.Quantity(get_geomagnetic_delta(zen=zen, az=az))
@@ -1003,7 +996,6 @@
     data_params["ZEN_PNT"] = round(zen.to_value(u.deg), 5) * u.deg
     data_params["AZ_PNT"] = round(az.to_value(u.deg), 5) * u.deg
     data_params["B_DELTA"] = round(b_delta.to_value(u.deg), 5) * u.deg
->>>>>>> 4cc8bce8
 
     return data, data_params
 
@@ -1207,9 +1199,4 @@
     else:
         raise ValueError('mc type cannot be identified')
 
-<<<<<<< HEAD
-    return mc_type
-=======
-    return mc_type
-            
->>>>>>> 4cc8bce8
+    return mc_type