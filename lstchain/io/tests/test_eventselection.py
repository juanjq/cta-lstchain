from lstchain.io import EventSelector, DL3Cuts, DataBinning
import numpy as np
import pandas as pd
from astropy.table import QTable
import astropy.units as u


def test_event_selection():
    evt_fil = EventSelector()

    data_t = QTable(
        {
            "a": u.Quantity([1, 2, 3, 4], unit=u.kg),
            "b": u.Quantity([np.nan, 2.2, 3.2, 5], unit=u.m),
            "c": u.Quantity([1, 3, np.inf, 4], unit=u.s),
        }
    )

    evt_fil.filters = dict(a=[0, 2.5], b=[0, 3], c=[0, 3.5])
    evt_fil.finite_params = ["b"]

    data_t2 = evt_fil.filter_cut(data_t)
    data_t_df = evt_fil.filter_cut(data_t2.to_pandas())

    np.testing.assert_array_equal(
        data_t_df,
        pd.DataFrame(
            {
                "a": [2],
                "b": [2.2],
                "c": [3],
            }
        ),
    )

    np.testing.assert_array_equal(
        data_t2,
        QTable(
            {
                "a": u.Quantity([2], unit=u.kg),
                "b": u.Quantity([2.2], unit=u.m),
                "c": u.Quantity([3], unit=u.s),
            }
        ),
    )


def test_dl3_global_cuts():
    temp_cuts = DL3Cuts()

    temp_cuts.global_gh_cut = 0.7
    temp_cuts.global_theta_cut = 0.2
    temp_cuts.global_alpha_cut = 20
    temp_cuts.allowed_tels = [1, 2]

    temp_data = QTable(
        {
            "gh_score": u.Quantity(np.tile(np.arange(0.35, 0.85, 0.05), 3)),
            "reco_energy": np.geomspace(50 * u.GeV, 50 * u.TeV, 30),
            "theta": u.Quantity(np.tile(np.arange(0.05, 0.35, 0.03), 3), unit=u.deg),
            "alpha": u.Quantity(np.tile(np.arange(5, 85, 8), 3), unit=u.deg),
            "tel_id": u.Quantity(np.repeat([1, 2, 3], 10)),
<<<<<<< HEAD
            "mc_type": u.Quantity(np.repeat([0], 30)),
=======
>>>>>>> 743cec2e
        }
    )

    assert len(temp_cuts.apply_global_gh_cut(temp_data)) == 6
    assert len(temp_cuts.apply_global_theta_cut(temp_data)) == 15
    assert len(temp_cuts.apply_global_alpha_cut(temp_data)) == 6
    assert len(temp_cuts.allowed_tels_filter(temp_data)) == 20


def test_dl3_energy_dependent_cuts():
    temp_cuts = DL3Cuts()

    temp_cuts.gh_max_efficiency = 0.8
    temp_cuts.theta_containment = 0.68
    temp_cuts.n_off_wobbles = 3
    temp_cuts.alpha_containment = 0.68
<<<<<<< HEAD
    temp_cuts.max_alpha_cut = 20
    temp_cuts.fill_alpha_cut = 20
    temp_cuts.min_event_p_en_bin = 4

    temp_data = QTable(
        {
            "gh_score": u.Quantity(np.tile(np.arange(0.35, 0.85, 0.05), 3)),
            "reco_energy": np.geomspace(50 * u.GeV, 50 * u.TeV, 30),
            "theta": u.Quantity(np.tile(np.arange(0.05, 0.35, 0.03), 3), unit=u.deg),
            "alpha": u.Quantity(np.tile(np.arange(3, 25, 5), 6), unit=u.deg),
            "tel_id": u.Quantity(np.repeat([1, 2, 3], 10)),
            "mc_type": u.Quantity(np.repeat([0], 30)),
        }
    )
    en_range = u.Quantity([0.01, 0.1, 1, 10, 100], unit=u.TeV)

    theta_cut = temp_cuts.energy_dependent_theta_cuts(
        temp_data,
        en_range,
=======
    temp_cuts.min_event_p_en_bin = 2

    temp_data = QTable(
        {
            "gh_score": u.Quantity(np.tile(np.arange(0.35, 0.85, 0.05), 4)),
            "reco_energy": np.geomspace(50 * u.GeV, 50 * u.TeV, 40),
            "theta": u.Quantity(np.tile(np.arange(0.05, 0.4, 0.07), 8), unit=u.deg),
            "alpha": u.Quantity(np.tile(np.arange(5, 85, 8), 4), unit=u.deg),
            "reco_disp_sign": u.Quantity(np.tile([1, 1, -1, 1, 1], 8)),
            "disp_sign": u.Quantity(np.tile([-1, 1, -1, 1, 1], 8)),
        }
>>>>>>> 743cec2e
    )
    en_range = u.Quantity([0.01, 0.1, 1, 10, 100], unit=u.TeV)

<<<<<<< HEAD
    gh_cut = temp_cuts.energy_dependent_gh_cuts(
        temp_data,
        en_range,
    )

    alpha_cut = temp_cuts.energy_dependent_alpha_cuts(
        temp_data,
        en_range,
=======
    theta_cut = temp_cuts.energy_dependent_theta_cuts(
        temp_data, en_range, use_same_disp_sign=True
    )
    theta_cut_2 = temp_cuts.energy_dependent_theta_cuts(
        temp_data, en_range, use_same_disp_sign=False
>>>>>>> 743cec2e
    )
    gh_cut = temp_cuts.energy_dependent_gh_cuts(temp_data, en_range)
    alpha_cut = temp_cuts.energy_dependent_alpha_cuts(temp_data, en_range)

    data_th = temp_cuts.apply_energy_dependent_theta_cuts(temp_data, theta_cut)
    data_th_2 = temp_cuts.apply_energy_dependent_theta_cuts(temp_data, theta_cut_2)
    data_gh = temp_cuts.apply_energy_dependent_gh_cuts(temp_data, gh_cut)
    data_al = temp_cuts.apply_energy_dependent_alpha_cuts(temp_data, alpha_cut)

<<<<<<< HEAD
    assert theta_cut["cut"][0] == 0.2336 * u.deg
    assert gh_cut["cut"][1] == 0.3725
    assert alpha_cut["cut"][0] == 18 * u.deg
    assert len(data_th) == 22
    assert len(data_gh) == 26
    assert len(data_al) == 24


def test_update_fill_cut():
    temp_cuts = DL3Cuts()

    temp_cuts.min_event_p_en_bin = 5

    temp_cut_table_1 = QTable(
        {
            "n_events": u.Quantity(np.array([3, 10, 15, 4])),
            "cut": u.Quantity(np.array([0.4, 0.07, 0.1, 0.4]) * u.m),
        }
    )
    temp_cut_table_2 = QTable(
        {
            "n_events": u.Quantity(np.array([13, 10, 15, 4])),
            "cut": u.Quantity(np.array([0.04, 0.07, 0.1, 0.4]) * u.s),
        }
    )
    temp_cut_table_3 = QTable(
        {
            "n_events": u.Quantity(np.array([3, 10, 15, 14])),
            "cut": u.Quantity(np.array([0.4, 0.07, 0.1, 0.04])),
        }
    )

    cut_table_new_1 = temp_cuts.update_fill_cuts(temp_cut_table_1)
    cut_table_new_2 = temp_cuts.update_fill_cuts(temp_cut_table_2)
    cut_table_new_3 = temp_cuts.update_fill_cuts(temp_cut_table_3)

    assert cut_table_new_1["cut"][0] == 0.07 * u.m
    assert cut_table_new_1["cut"][-1] == 0.1 * u.m
    assert cut_table_new_2["cut"][-1] == 0.1 * u.s
    assert cut_table_new_3["cut"][0] == 0.07
=======
    assert theta_cut["cut"][0] == 0.2152 * u.deg
    assert theta_cut_2["cut"][0] == 0.1928 * u.deg
    assert gh_cut["cut"][1] == 0.38
    assert alpha_cut["cut"][0] == 21.32 * u.deg
    assert len(data_th) == 31
    assert len(data_th_2) == 31
    assert len(data_gh) == 36
    assert len(data_al) == 23
>>>>>>> 743cec2e


def test_data_binning():
    tempbin = DataBinning()

    tempbin.true_energy_min = 0.01
    tempbin.true_energy_max = 100
    tempbin.true_energy_n_bins = 20
    tempbin.reco_energy_min = 0.01
    tempbin.reco_energy_max = 100
    tempbin.reco_energy_n_bins = 20
    tempbin.energy_migration_min = 0.2
    tempbin.energy_migration_max = 5
    tempbin.energy_migration_n_bins = 14
    tempbin.fov_offset_min = 0.1
    tempbin.fov_offset_max = 1.1
    tempbin.fov_offset_n_edges = 9
    tempbin.bkg_fov_offset_min = 0
    tempbin.bkg_fov_offset_max = 10
    tempbin.bkg_fov_offset_n_edges = 11
    tempbin.source_offset_min = 0
    tempbin.source_offset_max = 1.0001
    tempbin.source_offset_n_edges = 1001

    e_true = tempbin.true_energy_bins()
    e_reco = tempbin.reco_energy_bins()
    e_migra = tempbin.energy_migration_bins()
    fov_off = tempbin.fov_offset_bins()
    bkg_fov = tempbin.bkg_fov_offset_bins()
    src_off = tempbin.source_offset_bins()

    assert len(e_true) == 21
    assert len(e_reco) == 21
    assert len(e_migra) == 15
    assert len(fov_off) == 9
    assert len(bkg_fov) == 11
    assert len(src_off) == 1001<|MERGE_RESOLUTION|>--- conflicted
+++ resolved
@@ -60,10 +60,6 @@
             "theta": u.Quantity(np.tile(np.arange(0.05, 0.35, 0.03), 3), unit=u.deg),
             "alpha": u.Quantity(np.tile(np.arange(5, 85, 8), 3), unit=u.deg),
             "tel_id": u.Quantity(np.repeat([1, 2, 3], 10)),
-<<<<<<< HEAD
-            "mc_type": u.Quantity(np.repeat([0], 30)),
-=======
->>>>>>> 743cec2e
         }
     )
 
@@ -80,19 +76,18 @@
     temp_cuts.theta_containment = 0.68
     temp_cuts.n_off_wobbles = 3
     temp_cuts.alpha_containment = 0.68
-<<<<<<< HEAD
     temp_cuts.max_alpha_cut = 20
     temp_cuts.fill_alpha_cut = 20
     temp_cuts.min_event_p_en_bin = 4
 
     temp_data = QTable(
         {
-            "gh_score": u.Quantity(np.tile(np.arange(0.35, 0.85, 0.05), 3)),
-            "reco_energy": np.geomspace(50 * u.GeV, 50 * u.TeV, 30),
-            "theta": u.Quantity(np.tile(np.arange(0.05, 0.35, 0.03), 3), unit=u.deg),
-            "alpha": u.Quantity(np.tile(np.arange(3, 25, 5), 6), unit=u.deg),
-            "tel_id": u.Quantity(np.repeat([1, 2, 3], 10)),
-            "mc_type": u.Quantity(np.repeat([0], 30)),
+            "gh_score": u.Quantity(np.tile(np.arange(0.35, 0.85, 0.05), 4)),
+            "reco_energy": np.geomspace(50 * u.GeV, 50 * u.TeV, 40),
+            "theta": u.Quantity(np.tile(np.arange(0.05, 0.35, 0.03), 4), unit=u.deg),
+            "alpha": u.Quantity(np.tile(np.arange(3, 25, 5), 8), unit=u.deg),
+            "reco_disp_sign": u.Quantity(np.tile([1, 1, -1, 1, 1], 8)),
+            "disp_sign": u.Quantity(np.tile([-1, 1, -1, 1, 1], 8)),
         }
     )
     en_range = u.Quantity([0.01, 0.1, 1, 10, 100], unit=u.TeV)
@@ -100,38 +95,12 @@
     theta_cut = temp_cuts.energy_dependent_theta_cuts(
         temp_data,
         en_range,
-=======
-    temp_cuts.min_event_p_en_bin = 2
-
-    temp_data = QTable(
-        {
-            "gh_score": u.Quantity(np.tile(np.arange(0.35, 0.85, 0.05), 4)),
-            "reco_energy": np.geomspace(50 * u.GeV, 50 * u.TeV, 40),
-            "theta": u.Quantity(np.tile(np.arange(0.05, 0.4, 0.07), 8), unit=u.deg),
-            "alpha": u.Quantity(np.tile(np.arange(5, 85, 8), 4), unit=u.deg),
-            "reco_disp_sign": u.Quantity(np.tile([1, 1, -1, 1, 1], 8)),
-            "disp_sign": u.Quantity(np.tile([-1, 1, -1, 1, 1], 8)),
-        }
->>>>>>> 743cec2e
+        use_same_disp_sign=True,
     )
-    en_range = u.Quantity([0.01, 0.1, 1, 10, 100], unit=u.TeV)
-
-<<<<<<< HEAD
-    gh_cut = temp_cuts.energy_dependent_gh_cuts(
+    theta_cut_2 = temp_cuts.energy_dependent_theta_cuts(
         temp_data,
         en_range,
-    )
-
-    alpha_cut = temp_cuts.energy_dependent_alpha_cuts(
-        temp_data,
-        en_range,
-=======
-    theta_cut = temp_cuts.energy_dependent_theta_cuts(
-        temp_data, en_range, use_same_disp_sign=True
-    )
-    theta_cut_2 = temp_cuts.energy_dependent_theta_cuts(
-        temp_data, en_range, use_same_disp_sign=False
->>>>>>> 743cec2e
+        use_same_disp_sign=False,
     )
     gh_cut = temp_cuts.energy_dependent_gh_cuts(temp_data, en_range)
     alpha_cut = temp_cuts.energy_dependent_alpha_cuts(temp_data, en_range)
@@ -141,13 +110,14 @@
     data_gh = temp_cuts.apply_energy_dependent_gh_cuts(temp_data, gh_cut)
     data_al = temp_cuts.apply_energy_dependent_alpha_cuts(temp_data, alpha_cut)
 
-<<<<<<< HEAD
-    assert theta_cut["cut"][0] == 0.2336 * u.deg
-    assert gh_cut["cut"][1] == 0.3725
-    assert alpha_cut["cut"][0] == 18 * u.deg
-    assert len(data_th) == 22
-    assert len(data_gh) == 26
-    assert len(data_al) == 24
+    assert theta_cut["cut"][-1] == 0.2528 * u.deg
+    assert theta_cut_2["cut"][-1] == 0.2336 * u.deg
+    assert gh_cut["cut"][1] == 0.38
+    assert alpha_cut["cut"][0] == 13.2 * u.deg
+    assert len(data_th) == 30
+    assert len(data_th_2) == 29
+    assert len(data_gh) == 36
+    assert len(data_al) == 31
 
 
 def test_update_fill_cut():
@@ -182,16 +152,6 @@
     assert cut_table_new_1["cut"][-1] == 0.1 * u.m
     assert cut_table_new_2["cut"][-1] == 0.1 * u.s
     assert cut_table_new_3["cut"][0] == 0.07
-=======
-    assert theta_cut["cut"][0] == 0.2152 * u.deg
-    assert theta_cut_2["cut"][0] == 0.1928 * u.deg
-    assert gh_cut["cut"][1] == 0.38
-    assert alpha_cut["cut"][0] == 21.32 * u.deg
-    assert len(data_th) == 31
-    assert len(data_th_2) == 31
-    assert len(data_gh) == 36
-    assert len(data_al) == 23
->>>>>>> 743cec2e
 
 
 def test_data_binning():
