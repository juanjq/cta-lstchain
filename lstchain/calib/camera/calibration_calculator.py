--- conflicted
+++ resolved
@@ -172,14 +172,11 @@
         calib_data.unusable_pixels = np.logical_or(status_data.pedestal_failing_pixels,
                                                    status_data.flatfield_failing_pixels)
 
-<<<<<<< HEAD
         # calibration unusable pixels are an OR of all previous masks
         unusable_pixels = np.logical_or(monitoring_unusable_pixels,
                                                    status_data.hardware_failing_pixels)
   
 
-=======
->>>>>>> 91f7b2bd
         signal = ff_data.charge_median - ped_data.charge_median
 
         # Extract calibration coefficients with F-factor method
