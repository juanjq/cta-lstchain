import h5py
import numpy as np

from numba import jit, njit, prange

from ctapipe.core import Component
from ctapipe.core.traits import Int, Float, Unicode
from ctapipe.image.extractor import ImageExtractor


__all__ = ['TimeCorrectionCalculate']

high_gain = 0
low_gain = 1

n_gain = 2
n_channel = 7
n_modules = 265
n_pixels = 1855


class TimeCorrectionCalculate(Component):
    """
        The TimeCorrectionCalculate class to create h5py
        file with coefficients for time correction curve
        of chip DRS4.
        Description of this method: "Analysis techniques
        and performance of the Domino Ring Sampler version 4
        based readout for the MAGIC telescopes [arxiv:1305.1007]
    """

    minimum_charge = Float(200,
                           help='Cut on charge. Default 200 ADC'
                          ).tag(config=True)

    tel_id = Int(1,
                 help='Id of the telescope to calibrate'
                 ).tag(config=True)

    n_combine = Int(8,
                    help='How many capacitors are combines in a single bin. Default 8'
                    ).tag(config=True)

    n_harmonics = Int(16,
                      help='Number of harmonic for Fourier series expansion. Default 16'
                      ).tag(config=True)

    n_capacitors = Int(1024,
                       help='Number of capacitors (1024 or 4096). Default 1024.'
                       ).tag(config=True)

    charge_product = Unicode(
        'LocalPeakWindowSum',
        help='Name of the charge extractor to be used'
    ).tag(config=True)

    calib_file_path = Unicode('',
                              allow_none=True,
                              help='Path to the time calibration file'
                              ).tag(config=True)

    def __init__(self, subarray, **kwargs):
        """
        The TimeCorrectionCalculate class to create h5py
        file with coefficients for time correction curve of chip DRS4.
        Description of this method: "Analysis techniques and performance
        of the Domino Ring Sampler version 4 based readout
        for the MAGIC telescopes [arxiv:1305.1007]

        Parameters
        ----------
        subarray: ctapipe.instrument.SubarrayDescription
            Description of the subarray. Provides information about the
            camera which are useful in charge extraction, such as reference
            pulse shape, sampling rate, neighboring pixels. Also required for
            configuring the TelescopeParameter traitlets.
        kwargs
        """
        super().__init__(**kwargs)

        self.n_bins = int(self.n_capacitors / self.n_combine)

        self.mean_values_per_bin = np.zeros((n_gain, n_pixels, self.n_bins))
        self.entries_per_bin = np.zeros((n_gain, n_pixels, self.n_bins))

        self.first_cap_array = np.zeros((n_modules, n_gain, n_channel))

        # load the waveform charge extractor
        self.extractor = ImageExtractor.from_name(
            self.charge_product,
            config=self.config,
            subarray=subarray
        )

        self.log.info(f"extractor {self.extractor}")
        self.sum_events = 0

    def calibrate_peak_time(self, event):
        """
        Fill bins using time pulse from LocalPeakWindowSum.
        Parameters
        ----------
        event : `ctapipe` event-container
        """
        if event.r1.tel[self.tel_id].trigger_type == 1:
            for nr_module in prange(0, n_modules):
                self.first_cap_array[nr_module, :, :] = self.get_first_capacitor(event, nr_module)

            pixel_ids = event.lst.tel[self.tel_id].svc.pixel_ids
<<<<<<< HEAD
            charge, peak_time = self.extractor(event.r1.tel[self.tel_id].waveform)
            self.calib_peak_time_jit(charge,
                                      peak_time,
=======
            waveforms = event.r1.tel[self.tel_id].waveform
            no_gain_selection = np.zeros((waveforms.shape[0], waveforms.shape[1]), dtype=np.int)
            # select both gain
            charge, pulse_time = self.extractor(
                    event.r1.tel[self.tel_id].waveform[:, :, :],
                    self.tel_id,
                    no_gain_selection)
            self.calib_pulse_time_jit(charge,
                                      pulse_time,
>>>>>>> f3f4c006
                                      pixel_ids,
                                      self.first_cap_array,
                                      self.mean_values_per_bin,
                                      self.entries_per_bin,
                                      n_cap=self.n_capacitors,
                                      n_combine=self.n_combine,
                                      min_charge=self.minimum_charge)
            self.sum_events += 1

    @staticmethod
    @jit(parallel=True)
    def calib_peak_time_jit(charge,
                             peak_time,
                             pixel_ids,
                             first_cap_array,
                             mean_values_per_bin,
                             entries_per_bin,
                             n_cap,
                             n_combine,
                             min_charge):
        """
        Numba function for calibration pulse time.

        Parameters
        ----------
        pulse : ndarray
            Pulse time stored in a numpy array of shape
            (n_gain, n_pixels).
        charge : ndarray
            Charge in each pixel.
            (n_gain, n_pixels).
        pixel_ids: ndarray
            Array stored expected pixel id
            (n_pixels).
        first_cap_array : ndarray
            Value of first capacitor stored in a numpy array of shape
            (n_clus, n_gain, n_pix).
        mean_values_per_bin : ndarray
            Array to fill using pulse time
            stored in a numpy array of shape
            (n_gain, n_pixels, n_bins).
        entries_per_bin : ndarray
            Array to store number of entries per bin
            stored in a numpy array of shape
            (n_gain, n_pixels, n_bins).
        n_cap : int
            Number of capacitors
        n_combine : int
            Number of combine capacitors in a single bin

        """

        for nr_module in prange(0, n_modules):
            for gain in prange(0, n_gain):
                for pix in prange(0, n_channel):
                    pixel = pixel_ids[nr_module * 7 + pix]
                    if charge[gain, pixel] > min_charge: # cut change
                        fc = first_cap_array[nr_module, :, :]
                        first_cap = (fc[gain, pix]) % n_cap
                        bin = int(first_cap / n_combine)
                        mean_values_per_bin[gain, pixel, bin] += peak_time[gain, pixel]
                        entries_per_bin[gain, pixel, bin] += 1

    def finalize(self):
        if np.sum(self.entries_per_bin == 0) > 0:
            raise RuntimeError("Not enough events to coverage all capacitor. "
                               "Please use more events to time calibration file.")
        else:
            self.mean_values_per_bin = self.mean_values_per_bin / self.entries_per_bin
            self.save_to_hdf5_file()

    def fit(self, pixel_id, gain):
        """
            Fit data bins using Fourier series expansion
            Parameters
            ----------
            pixel_id : ndarray
            Array stored expected pixel id of shape
            (n_pixels).
            gain: int
            0 for high gain, 1 for low gain
        """
        self.pos = np.zeros(self.n_bins)
        for i in range(0, self.n_bins):
            self.pos[i] = ( i +0.5 ) *self.n_combine

        self.fan = np.zeros(self.n_harmonics) # cos coeff
        self.fbn = np.zeros(self.n_harmonics) # sin coeff

        for n in range(0, self.n_harmonics):
            self.integrate_with_trig(self.pos, self.mean_values_per_bin[gain, pixel_id], n, self.fan, self.fbn)

    def integrate_with_trig(self, x, y, n, an, bn):
        """
            Function to expanding into Fourier series
            Parameters
            ----------
            x : ndarray
            Array stored position in DRS4 ring of shape
            (n_bins).
            y: ndarray
            Array stored mean pulse time per bin of shape
            (n_bins)
            n : int
            n harmonic
            an: ndarray
            Array to fill with cos coeff of shape
            (n_harmonics)
            bn: ndarray
            Array to fill with sin coeff of shape
            (n_harmonics)
        """
        suma = 0
        sumb = 0

        for i in range(0, self.n_bins):
            suma += y[i] *self.n_combine * np.cos(2 * np.pi * n * (x[i] / float(self.n_capacitors)))
            sumb += y[i] *self.n_combine * np.sin(2 * np.pi * n * (x[i] / float(self.n_capacitors)))

        an[n] = suma *(2. / (self.n_bins * self.n_combine))
        bn[n] = sumb *(2. / (self.n_bins * self.n_combine))

    def get_first_capacitor(self, event, nr):
        fc = np.zeros((n_gain, n_channel))
        first_cap = event.lst.tel[self.tel_id].evt.first_capacitor_id[nr * 8:(nr + 1) * 8]
        # First capacitor order according Dragon v5 board data format
        for i, j in zip([0, 1, 2, 3, 4, 5, 6], [0, 0, 1, 1, 2, 2, 3]):
            fc[high_gain, i] = first_cap[j]
        for i, j in zip([0, 1, 2, 3, 4, 5, 6], [4, 4, 5, 5, 6, 6, 7]):
            fc[low_gain, i] = first_cap[j]
        return fc

    def save_to_hdf5_file(self):
        """
            Function to save Fourier series expansion coeff into hdf5 file
        """
        fan_array = np.zeros((n_gain, n_pixels, self.n_harmonics))
        fbn_array = np.zeros((n_gain, n_pixels, self.n_harmonics))
        for pix_id in range(0, n_pixels):
            self.fit(pix_id, gain=high_gain)
            fan_array[high_gain, pix_id, :] = self.fan
            fbn_array[high_gain, pix_id, :] = self.fbn

            self.fit(pix_id, gain=low_gain)
            fan_array[low_gain, pix_id, :] = self.fan
            fbn_array[low_gain, pix_id, :] = self.fbn

        try:
            with h5py.File(self.calib_file_path, 'w') as hf:
                hf.create_dataset('fan', data=fan_array)
                hf.create_dataset('fbn', data=fbn_array)
                hf.attrs['n_events'] = self.sum_events
                hf.attrs['n_harm'] = self.n_harmonics

        except Exception as err:
            print(f"FAILED to create the file {self.calib_file_path}", err)<|MERGE_RESOLUTION|>--- conflicted
+++ resolved
@@ -107,21 +107,15 @@
                 self.first_cap_array[nr_module, :, :] = self.get_first_capacitor(event, nr_module)
 
             pixel_ids = event.lst.tel[self.tel_id].svc.pixel_ids
-<<<<<<< HEAD
-            charge, peak_time = self.extractor(event.r1.tel[self.tel_id].waveform)
-            self.calib_peak_time_jit(charge,
-                                      peak_time,
-=======
             waveforms = event.r1.tel[self.tel_id].waveform
             no_gain_selection = np.zeros((waveforms.shape[0], waveforms.shape[1]), dtype=np.int)
             # select both gain
-            charge, pulse_time = self.extractor(
+            charge, peak_time = self.extractor(
                     event.r1.tel[self.tel_id].waveform[:, :, :],
                     self.tel_id,
                     no_gain_selection)
             self.calib_pulse_time_jit(charge,
-                                      pulse_time,
->>>>>>> f3f4c006
+                                      peak_time,
                                       pixel_ids,
                                       self.first_cap_array,
                                       self.mean_values_per_bin,
