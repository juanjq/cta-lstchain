--- conflicted
+++ resolved
@@ -81,16 +81,10 @@
                             help='Path to the LST pedestal binary file'
                             ).tag(config=True)
 
-<<<<<<< HEAD
-    tel_id = Int(
-        1,
-        help='id of the telescope to calibrate'
-    ).tag(config=True)
-=======
-    tel_id = Int(0,
-                 help='id of the telescope to calibrate'
+
+    tel_id = Int(1,
+                 help='id of the telescope to calibrate',
                  ).tag(config=True)
->>>>>>> 42b8b70c
 
     def __init__(self, **kwargs):
         """
