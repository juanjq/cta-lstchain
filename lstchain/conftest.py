import tempfile
from pathlib import Path

import pandas as pd
import pytest

from lstchain.io.io import dl1_params_lstcam_key
from lstchain.scripts.tests.test_lstchain_scripts import run_program
from ctapipe.utils import get_dataset_path
from lstchain.tests.test_lstchain import (
    test_drive_report,
    test_drs4_pedestal_path,
    test_calib_path,
    test_time_calib_path,
    test_r0_path,
    test_r0_path2
)


# add a marker for the tests that need private data and don't run them
# by default
def pytest_configure(config):
    config.addinivalue_line(
        "markers", "private_data: mark tests that needs the private test data"
    )

    if "private_data" not in config.option.markexpr:
        if config.option.markexpr:
            config.option.markexpr += " and "
        else:
            config.option.markexpr += "not private_data"


@pytest.fixture(scope="session")
def temp_dir():
    """Shared temporal directory for the tests."""
    with tempfile.TemporaryDirectory(prefix="test_lstchain") as d:
        yield Path(d)


@pytest.fixture(scope="session")
def temp_dir_simulated_files():
    """Temporal common directory for processing simulated data."""
    with tempfile.TemporaryDirectory(prefix="test_lstchain") as d:
        yield Path(d)


@pytest.mark.private_data
@pytest.fixture(scope="session")
def temp_dir_observed_files():
    """Temporal common directory for processing observed data."""
    with tempfile.TemporaryDirectory(prefix="test_lstchain") as d:
        yield Path(d)


@pytest.fixture(scope="session")
def mc_gamma_testfile():
    """Get a simulated test file."""
    return get_dataset_path("gamma_test_large.simtel.gz")


@pytest.fixture(scope="session")
def simulated_dl1_file(temp_dir_simulated_files, mc_gamma_testfile):
    """Produce a dl1 file from simulated data."""
    output_dl1_path = temp_dir_simulated_files / "dl1_gamma_test_large.h5"
    run_program(
        "lstchain_mc_r0_to_dl1", "-f", mc_gamma_testfile, "-o", temp_dir_simulated_files
    )
    return output_dl1_path


@pytest.mark.private_data
@pytest.fixture(scope="session")
def observed_dl1_files(temp_dir_observed_files):
    """
    Produce dl1, datacheck and muons files from real observed data.
    The initial timestamps and counters used for the first set of files
    here are extracted from the night summary. In this case these values
    correspond to the third event. A second set of files are produced
    without using the first valid timestamps.
    """
    # FIXME: naming criteria (suffixes, no stream) of dl1, dl2,
    #  muons and datacheck files should be coherent

    # First set of files to be produced
    dl1_output_path1 = temp_dir_observed_files / "dl1_LST-1.Run02008.0000.h5"
    muons_file1 = temp_dir_observed_files / "muons_LST-1.Run02008.0000.fits"
    datacheck_file1 = temp_dir_observed_files / "datacheck_dl1_LST-1.Run02008.0000.h5"

    # Second set of files
    dl1_output_path2 = temp_dir_observed_files / "dl1_LST-1.Run02008.0100.h5"
    muons_file2 = temp_dir_observed_files / "muons_LST-1.Run02008.0100.fits"
    datacheck_file2 = temp_dir_observed_files / "datacheck_dl1_LST-1.Run02008.0100.h5"

    run_program(
        "lstchain_data_r0_to_dl1",
        "-f",
        test_r0_path,
        "-o",
        temp_dir_observed_files,
        "--pedestal-file",
        test_drs4_pedestal_path,
        "--calibration-file",
        test_calib_path,
        "--time-calibration-file",
        test_time_calib_path,
        "--pointing-file",
        test_drive_report,
        "--dragon-reference-time",
        "1582059789516351903",
        "--dragon-reference-counter",
        "2516351600",
    )

    run_program(
            "lstchain_check_dl1",
            "-b",
            "--omit-pdf",
            "--output-dir",
            temp_dir_observed_files,
            "--input-file",
            dl1_output_path1
    )

    run_program(
        "lstchain_data_r0_to_dl1",
        "-f",
        test_r0_path2,
        "-o",
        temp_dir_observed_files,
        "--pedestal-file",
        test_drs4_pedestal_path,
        "--calibration-file",
        test_calib_path,
        "--time-calibration-file",
        test_time_calib_path,
        "--pointing-file",
        test_drive_report
    )

    run_program(
            "lstchain_check_dl1",
            "-b",
            "--omit-pdf",
            "--output-dir",
            temp_dir_observed_files,
            "--input-file",
            dl1_output_path2
    )

    return {
        'dl1_file1': dl1_output_path1,
        'muons1': muons_file1,
        'datacheck1': datacheck_file1,
        'dl1_file2': dl1_output_path2,
        'muons2': muons_file2,
        'datacheck2': datacheck_file2
    }


@pytest.fixture(scope="session")
def simulated_dl2_file(temp_dir_simulated_files, simulated_dl1_file, rf_models):
    """
    Produce the test dl2 file from the simulated dl1 test file
    using the random forest test models.
    """
    dl2_file = temp_dir_simulated_files / "dl2_gamma_test_large.h5"
    run_program(
        "lstchain_dl1_to_dl2",
        "--input-file",
        simulated_dl1_file,
        "--path-models",
        rf_models["path"],
        "--output-dir",
        temp_dir_simulated_files,
    )
    return dl2_file


@pytest.fixture(scope="session")
def fake_dl1_proton_file(temp_dir_simulated_files, simulated_dl1_file):
    """
    Produce a fake dl1 proton file by copying the dl2 gamma test file
    and changing mc_type.
    """
    dl1_proton_file = temp_dir_simulated_files / "dl1_fake_proton.simtel.h5"
    events = pd.read_hdf(simulated_dl1_file, key=dl1_params_lstcam_key)
    events.mc_type = 101
    events.to_hdf(dl1_proton_file, key=dl1_params_lstcam_key)
    return dl1_proton_file


@pytest.fixture(scope="session")
def rf_models(temp_dir_simulated_files, simulated_dl1_file):
    """Produce test random forest models."""
    gamma_file = simulated_dl1_file
    proton_file = simulated_dl1_file
    models_path = temp_dir_simulated_files
    file_model_energy = models_path / "reg_energy.sav"
    file_model_disp = models_path / "reg_disp_vector.sav"
    file_model_gh_sep = models_path / "cls_gh.sav"

    run_program(
        "lstchain_mc_trainpipe",
        "--fg",
        gamma_file,
        "--fp",
        proton_file,
        "-o",
        models_path,
    )
    return {
<<<<<<< HEAD
        "energy": file_model_energy,
        "disp": file_model_disp,
        "gh_sep": file_model_gh_sep,
        "path": models_path,
=======
        'energy': file_model_energy,
        'disp': file_model_disp,
        'gh_sep': file_model_gh_sep,
        'path': models_path
>>>>>>> ecf4ee60
    }


@pytest.fixture(scope="session")
<<<<<<< HEAD
def simulated_irf_file(temp_dir_simulated_files, simulated_dl2_file):
    """
    Produce test irf file from the simulated dl2 test file.
    Using the same test file for gamma, proton and electron inputs
    """

    irf_file = simulated_dl2_file.parent / "irf.fits.gz"
    run_program(
        "lstchain_create_irf_files",
        "--input_gamma_dl2",
        simulated_dl2_file,
        "--input_proton_dl2",
        simulated_dl2_file,
        "--input_electron_dl2",
        simulated_dl2_file,
        "--output_irf_file",
        irf_file
    )
    return irf_file


@pytest.mark.private_data
@pytest.fixture(scope="session")
def temp_observed_dl1_file(temp_dir_observed_files):
    """
    Produce a temporary DL1 file for general usage
    """
    from lstchain.tests.test_lstchain import (
        test_drs4_pedestal_path,
        test_calib_path,
        test_time_calib_path,
        test_drive_report,
        test_r0_path3,
    )

    temp_observed_dl1_file = temp_dir_observed_files / "dl1_LST-1.Run02008.0201.h5"

    run_program(
        "lstchain_data_r0_to_dl1",
        "-f",
        test_r0_path3,
        "-o",
        temp_dir_observed_files,
        "--pedestal-file",
        test_drs4_pedestal_path,
        "--calibration-file",
        test_calib_path,
        "--time-calibration-file",
        test_time_calib_path,
        "--pointing-file",
        test_drive_report,
        "--dragon-reference-time",
        "1582059789516351903",
        "--dragon-reference-counter",
        "2516351600",
    )

    return temp_observed_dl1_file


@pytest.mark.private_data
@pytest.fixture(scope="session")
def temp_observed_dl2_file(temp_dir_observed_files, temp_observed_dl1_file, rf_models):
    """
    Produce a temporary DL2 file for general usage
    """
    temp_observed_dl2_file = temp_dir_observed_files / "dl2_LST-1.Run02008.0201.h5"

    run_program(
        "lstchain_dl1_to_dl2",
        "-f",
        temp_observed_dl1_file,
        "-p",
        rf_models["path"],
        "--output-dir",
        temp_dir_observed_files,
    )

    return temp_observed_dl2_file
=======
@pytest.mark.private_data
def observed_dl2_file(temp_dir_observed_files, observed_dl1_files,  rf_models):
    """Produce a dl2 file from an observed dl1 file."""
    real_data_dl2_file = temp_dir_observed_files / (observed_dl1_files["dl1_file1"].name.replace("dl1", "dl2"))
    run_program(
        "lstchain_dl1_to_dl2",
        "--input-file",
        observed_dl1_files["dl1_file1"],
        "--path-models",
        rf_models["path"],
        "--output-dir",
        temp_dir_observed_files
    )
    return real_data_dl2_file
>>>>>>> ecf4ee60
<|MERGE_RESOLUTION|>--- conflicted
+++ resolved
@@ -210,22 +210,31 @@
         models_path,
     )
     return {
-<<<<<<< HEAD
         "energy": file_model_energy,
         "disp": file_model_disp,
         "gh_sep": file_model_gh_sep,
         "path": models_path,
-=======
-        'energy': file_model_energy,
-        'disp': file_model_disp,
-        'gh_sep': file_model_gh_sep,
-        'path': models_path
->>>>>>> ecf4ee60
     }
 
 
 @pytest.fixture(scope="session")
-<<<<<<< HEAD
+@pytest.mark.private_data
+def observed_dl2_file(temp_dir_observed_files, observed_dl1_files,  rf_models):
+    """Produce a dl2 file from an observed dl1 file."""
+    real_data_dl2_file = temp_dir_observed_files / (observed_dl1_files["dl1_file1"].name.replace("dl1", "dl2"))
+    run_program(
+        "lstchain_dl1_to_dl2",
+        "--input-file",
+        observed_dl1_files["dl1_file1"],
+        "--path-models",
+        rf_models["path"],
+        "--output-dir",
+        temp_dir_observed_files
+    )
+    return real_data_dl2_file
+
+
+@pytest.fixture(scope="session")
 def simulated_irf_file(temp_dir_simulated_files, simulated_dl2_file):
     """
     Produce test irf file from the simulated dl2 test file.
@@ -244,80 +253,4 @@
         "--output_irf_file",
         irf_file
     )
-    return irf_file
-
-
-@pytest.mark.private_data
-@pytest.fixture(scope="session")
-def temp_observed_dl1_file(temp_dir_observed_files):
-    """
-    Produce a temporary DL1 file for general usage
-    """
-    from lstchain.tests.test_lstchain import (
-        test_drs4_pedestal_path,
-        test_calib_path,
-        test_time_calib_path,
-        test_drive_report,
-        test_r0_path3,
-    )
-
-    temp_observed_dl1_file = temp_dir_observed_files / "dl1_LST-1.Run02008.0201.h5"
-
-    run_program(
-        "lstchain_data_r0_to_dl1",
-        "-f",
-        test_r0_path3,
-        "-o",
-        temp_dir_observed_files,
-        "--pedestal-file",
-        test_drs4_pedestal_path,
-        "--calibration-file",
-        test_calib_path,
-        "--time-calibration-file",
-        test_time_calib_path,
-        "--pointing-file",
-        test_drive_report,
-        "--dragon-reference-time",
-        "1582059789516351903",
-        "--dragon-reference-counter",
-        "2516351600",
-    )
-
-    return temp_observed_dl1_file
-
-
-@pytest.mark.private_data
-@pytest.fixture(scope="session")
-def temp_observed_dl2_file(temp_dir_observed_files, temp_observed_dl1_file, rf_models):
-    """
-    Produce a temporary DL2 file for general usage
-    """
-    temp_observed_dl2_file = temp_dir_observed_files / "dl2_LST-1.Run02008.0201.h5"
-
-    run_program(
-        "lstchain_dl1_to_dl2",
-        "-f",
-        temp_observed_dl1_file,
-        "-p",
-        rf_models["path"],
-        "--output-dir",
-        temp_dir_observed_files,
-    )
-
-    return temp_observed_dl2_file
-=======
-@pytest.mark.private_data
-def observed_dl2_file(temp_dir_observed_files, observed_dl1_files,  rf_models):
-    """Produce a dl2 file from an observed dl1 file."""
-    real_data_dl2_file = temp_dir_observed_files / (observed_dl1_files["dl1_file1"].name.replace("dl1", "dl2"))
-    run_program(
-        "lstchain_dl1_to_dl2",
-        "--input-file",
-        observed_dl1_files["dl1_file1"],
-        "--path-models",
-        rf_models["path"],
-        "--output-dir",
-        temp_dir_observed_files
-    )
-    return real_data_dl2_file
->>>>>>> ecf4ee60
+    return irf_file