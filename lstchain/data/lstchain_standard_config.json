{
  "events_filters": {
    "intensity": [0, Infinity],
    "width": [0, Infinity],
    "length": [0, Infinity],
    "wl": [0, 1],
    "r": [0, 1],
    "leakage": [0, 1]
  },

  "tailcut": {
    "picture_thresh":6,
    "boundary_thresh":3,
    "keep_isolated_pixels":false,
    "min_number_picture_neighbors":1
  },

    "random_forest_regressor_args": {
    "max_depth": 50,
    "min_samples_leaf": 2,
    "n_jobs": 4,
    "n_estimators": 150,
    "bootstrap": true,
    "criterion": "mse",
    "max_features": "auto",
    "max_leaf_nodes": null,
    "min_impurity_decrease": 0.0,
    "min_impurity_split": null,
    "min_samples_split": 2,
    "min_weight_fraction_leaf": 0.0,
    "oob_score": false,
    "random_state": 42,
    "verbose": 0,
    "warm_start": false
  },

  "random_forest_classifier_args": {
    "max_depth": 100,
    "min_samples_leaf": 2,
    "n_jobs": 4,
    "n_estimators": 100,
    "criterion": "gini",
    "min_samples_split": 2,
    "min_weight_fraction_leaf": 0.0,
    "max_features": "auto",
    "max_leaf_nodes": null,
    "min_impurity_decrease": 0.0,
    "min_impurity_split": null,
    "bootstrap": true,
    "oob_score": false,
    "random_state": 42,
    "verbose": 0.0,
    "warm_start": false,
    "class_weight": null
  },

  "regression_features": [
    "log_intensity",
    "width",
    "length",
    "x",
    "y",
    "psi",
    "phi",
    "wl",
    "skewness",
    "kurtosis",
    "r",
    "time_gradient",
    "leakage",
    "n_islands"
  ],

  "classification_features": [
    "log_intensity",
    "width",
    "length",
    "x",
    "y",
    "psi",
    "phi",
    "wl",
    "skewness",
    "kurtosis",
    "r",
    "time_gradient",
    "leakage",
    "n_islands",
    "log_reco_energy",
    "reco_disp_dx",
    "reco_disp_dy"
  ],

  "allowed_tels": [1, 2, 3, 4],
  "max_events": null,
  "custom_calibration": false,
  "write_pe_image": false,
  "image_extractor": "LocalPeakWindowSum",
  "image_extractor_for_muons": "GlobalPeakWindowSum",
  "image_extractor_config": {},
  "gain_selector": "ThresholdGainSelector",
  "gain_selector_config": {
    "threshold":  3500
  },
  "LocalPeakWindowSum":{
     "window_shift": 4,
     "window_width":8
    },
  "GlobalPeakWindowSum":{
     "window_shift": 4,
     "window_width":8
    },
  "timestamps_pointing":"ucts",

<<<<<<< HEAD
  "source_dependent": false,
=======
>>>>>>> b09cf491
  "mc_nominal_source_x_deg": 0.4,
  "mc_nominal_source_y_deg": 0.0,

  "volume_reducer":{
    "algorithm": null,
    "parameters": {
    }
  }
}<|MERGE_RESOLUTION|>--- conflicted
+++ resolved
@@ -112,10 +112,8 @@
     },
   "timestamps_pointing":"ucts",
 
-<<<<<<< HEAD
+
   "source_dependent": false,
-=======
->>>>>>> b09cf491
   "mc_nominal_source_x_deg": 0.4,
   "mc_nominal_source_y_deg": 0.0,
 
