from astropy.time import TimeUnixTai, TimeFromEpoch
import astropy

from . import reco
from . import io
from . import visualization
from . import calib
from . import mc
from . import spectra
from . import image
from . import irf

from .io import standard_config
from .version import get_version

__all__ = [
    "reco",
    "io",
<<<<<<< HEAD
=======
    "irf",
>>>>>>> 59c360e3
    "visualization",
    "calib",
    "mc",
    "spectra",
    "image",
    "standard_config",
    "__version__",
]

__version__ = get_version(pep440=False)

<<<<<<< HEAD

=======
>>>>>>> 59c360e3
if (
    astropy.version.major == 4
    and astropy.version.minor <= 2
    and astropy.version.bugfix <= 0
):
    # clear the cache to not depend on import orders
    TimeFromEpoch.__dict__["_epoch"]._cache.clear()
    # fix for astropy #11245, epoch was wrong by 8 seconds
    TimeUnixTai.epoch_val = "1970-01-01 00:00:00.0"
    TimeUnixTai.epoch_scale = "tai"<|MERGE_RESOLUTION|>--- conflicted
+++ resolved
@@ -16,10 +16,7 @@
 __all__ = [
     "reco",
     "io",
-<<<<<<< HEAD
-=======
     "irf",
->>>>>>> 59c360e3
     "visualization",
     "calib",
     "mc",
@@ -31,10 +28,7 @@
 
 __version__ = get_version(pep440=False)
 
-<<<<<<< HEAD
 
-=======
->>>>>>> 59c360e3
 if (
     astropy.version.major == 4
     and astropy.version.minor <= 2
