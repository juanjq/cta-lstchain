"""
Containers for data check
"""

import logging
import warnings

import matplotlib.pyplot as plt
import numpy as np
from astropy import units as u
from ctapipe.core import Container, Field

__all__ = [
    'DL1DataCheckContainer',
    'DL1DataCheckHistogramBins',
    'count_trig_types',
]


class DL1DataCheckContainer(Container):
    """
    Container to store the subrun-wise outcome of the DL1 data check
    """

    geomlogger = logging.getLogger('ctapipe.instrument.camera')
    geomlogger.setLevel(logging.ERROR)

    # scalar quantities:
    subrun_index = Field(-1, 'Subrun index')
    elapsed_time = Field(-1, 'Subrun time duration (from Dragon)')
    num_events = Field(-1, 'Total number of events')
    num_cleaned_events = Field(-1, 'Number of events surviving cleaning')
    trigger_type = Field(None, 'Number of events per trigger type')
    ucts_trigger_type = Field(None, 'Number of events per ucts trigger type')
    num_ucts_jumps = Field(-1, 'Number of observed (and corrected) UCTS jumps')
    mean_alt_tel = Field(None, 'Mean telescope altitude')
    mean_az_tel = Field(None, 'Mean telescope azimuth')

    # sampled quantities, stored every few events:
    sampled_event_ids = Field(None, 'sampled event ids')
    ucts_time = Field(None, 'ucts time', unit=u.s)
    tib_time = Field(None, 'tib_time', unit=u.s)
    dragon_time = Field(None, 'dragon_time', unit=u.s)

    # histograms; they store arrays of counts. Binning is defined in class
    # DL1DataCheckHistogramBins (see below)
    hist_delta_t = Field(None, 'Histogram of time difference between '
                               'consecutive events')
    hist_npixels = Field(None, 'Histogram of number of pixels in image')
    hist_nislands = Field(None, 'Histogram of number of islands in image')
    hist_intensity = Field(None, 'Histogram of image intensity')
    hist_dist0 = Field(None, 'Histogram of cog-camera center distance')
    hist_dist0_intensity_gt_200 = \
        Field(None, 'Histogram of cog-camera center distance')
    hist_width = Field(None, 'Histogram image width vs. intensity')
    hist_length = Field(None, 'Histogram image length vs. intensity')
    hist_skewness = Field(None, 'Histogram of image skewness')
    # the histogram hist_pixelchargespectrum shows the pixel charge
    # distribution, filled from all pixels:
    hist_pixelchargespectrum = Field(None, 'Histogram of pixel charges')

    hist_psi = Field(None, 'Histogram of image axis orientation')
    hist_intercept = Field(None, 'Histogram of fitted pulse time for charge '
                                 'c.o.g.')
    hist_tgrad_vs_length = Field(None, 'Histogram of time gradient vs. length')
    hist_tgrad_vs_length_intensity_gt_200 = \
        Field(None, 'Histogram of time gradient vs. length, intensity>200pe')

    # pixel-wise quantities, one entry per pixel. Used also for 2d
    # histogramming of cog position.
    cog_within_pixel = Field(None, 'Number of image cogs within pixel')
    cog_within_pixel_intensity_gt_200 = \
        Field(None, 'Number of image within pixel, intensity>200pe')
    charge_mean = Field(-1, 'Mean of pixel charge')
    charge_stddev = Field(-1, 'Standard deviation of pixel charge')
    time_mean = Field(-1, 'Mean of pulse time')
    time_stddev = Field(-1, 'Standard deviaton of pulse time')
    time_mean_above_030_pe = Field(-1, 'Mean of pulse time, >30 p.e. pulses')
    time_stddev_above_030_pe = Field(-1, 'Standard deviaton of pulse time, '
                                         '>30 p.e. pulses')
    relative_time_mean = Field(-1, 'Mean of pulse time relative to average of '
                                   'rest of pixels')
    relative_time_stddev = Field(-1, 'Standard deviaton of pulse time '
                                     'relative to average of rest of pixels')

    # keep number of events above a few thresholds, like a low-res histogram
    # of pulse charges (2 points per decade in charge in p.e.)
    # This could be done in a cleaner way with a 2d hist charge vs. pixel (TBD)
    num_pulses_above_0010_pe = Field(None, 'Number of >10 p.e. pulses')
    num_pulses_above_0030_pe = Field(None, 'Number of >30 p.e. pulses')
    num_pulses_above_0100_pe = Field(None, 'Number of >100 p.e. pulses')
    num_pulses_above_0300_pe = Field(None, 'Number of >300 p.e. pulses')
    num_pulses_above_1000_pe = Field(None, 'Number of >1000 p.e. pulses')

    def fill_event_wise_info(self, subrun_index, table, mask, geom,
                             histogram_binnings):
        """
        Fills the container fields that depend on event-wise DL1 info

        Parameters
        ----------
        subrun_index
        table: DL1 parameters, event-wise pandas dataframe, "parameters" from
        DL1 files
        mask: defines which events in table should be considered
        geom: camera geometry (in standard frame, *not* engineering one)
        histogram_binnings: container of type DL1DataCheckHinstogramBins which
        defines the binning of the various histograms

        Returns
        -------
        None

        """

        self.subrun_index = subrun_index
        # the elapsed time is between first and last event of the events in
        # table (we do not apply the mask here since we want to have all
        # events!)
        self.elapsed_time = table['dragon_time'][len(table) - 1] - \
                            table['dragon_time'][0]
        self.num_events = mask.sum()
        self.num_cleaned_events = np.isfinite(table['intensity'][mask]).sum()
        self.ucts_trigger_type = \
            count_trig_types(table['ucts_trigger_type'][mask])
        self.trigger_type = \
            count_trig_types(table['trigger_type'][mask])
        if 'ucts_jump' in table.columns:
            # After one (or n) genuine UCTS jumps in a run, the first event (or n events) 
            # of every subsequent subrun file (if analyzed on its own) will have ucts_jump=True, 
            # but these are not new jumps, just the ones from previous subruns, so they should 
            # not be counted.
            uj = table['ucts_jump']
            # find the first False value, and set to False also all the earlier ones:
            first_non_jump = np.where(uj==False)[0][0]
            uj[:first_non_jump] = False
            self.num_ucts_jumps = np.sum(uj[mask])
        self.mean_alt_tel = np.mean(table['alt_tel'])
        self.mean_az_tel = np.mean(table['az_tel'])

        # number of time samples per subrun to be stored in the container:
        n_samples = 50
        n_jump = 1 + int(self.num_events / n_samples)
        # keep some info every n-jump-th event:
        sampled_event_ids = np.array(table['event_id'][mask][0::n_jump])
        tib_time = u.Quantity(np.array(table['tib_time'][mask][0::n_jump]),
                              u.s, copy=False)
        ucts_time = u.Quantity(np.array(table['ucts_time'][mask][0::n_jump]),
                               u.s, copy=False)
        dragon_time = u.Quantity(np.array(table['dragon_time'][mask][
                                          0::n_jump]), u.s, copy=False)
        # in case the resulting number of entries is <n_samples, we have to pad
        # the arrays, because hdf vector columns must have the same number of
        # elements in each row. We repeat the last value in the array
        padding = (0, n_samples - len(sampled_event_ids))
        self.sampled_event_ids = np.pad(sampled_event_ids, padding, mode='edge')
        self.tib_time = np.pad(tib_time, padding, mode='edge')
        self.ucts_time = np.pad(ucts_time, padding, mode='edge')
        self.dragon_time = np.pad(dragon_time, padding, mode='edge')

        # for the delta_t histogram we do not apply the mask, we want to have
        # all events present in the original table:
        delta_t = np.array(table['dragon_time'][1:]) - \
                  np.array(table['dragon_time'][:-1])
        counts, _, _, = plt.hist(delta_t * 1.e3,
                                 bins=histogram_binnings.hist_delta_t)
        self.hist_delta_t = counts

        n_pixels = table['n_pixels'][mask]
        counts, _, _, = plt.hist(n_pixels,
                                 bins=histogram_binnings.hist_npixels)
        self.hist_npixels = counts

        n_islands = table['n_islands'][mask]
        counts, _, _, = plt.hist(n_islands,
                                 bins=histogram_binnings.hist_nislands)
        self.hist_nislands = counts

        intensity = table.loc[mask, 'intensity'].to_numpy()
        counts, _, _ = plt.hist(intensity,
                                bins=histogram_binnings.hist_intensity)
        self.hist_intensity = counts

        dist0 = table['r'][mask]
        counts, _, _ = plt.hist(dist0, bins=histogram_binnings.hist_dist0)
        self.hist_dist0 = counts

        counts, _, _ = \
            plt.hist(dist0[intensity > 200],
                     bins=histogram_binnings.hist_dist0_intensity_gt_200)
        self.hist_dist0_intensity_gt_200 = counts

        counts, _, _, _ = plt.hist2d(intensity,
                                     table.loc[mask, 'width'].to_numpy(),
                                     bins=histogram_binnings.hist_width)
        self.hist_width = counts

        counts, _, _, _ = plt.hist2d(intensity,
                                     table.loc[mask, 'length'].to_numpy(),
                                     bins=histogram_binnings.hist_length)
        self.hist_length = counts

        counts, _, _, _ = plt.hist2d(intensity,
                                     table.loc[mask, 'skewness'].to_numpy(),
                                     bins=histogram_binnings.hist_skewness)
        self.hist_skewness = counts

        psi = table.loc[mask, 'psi'].to_numpy()
        counts, _, _ = \
            plt.hist(psi, bins=histogram_binnings.hist_psi)
        self.hist_psi = counts

        counts, _, _, _ = \
            plt.hist2d(intensity, table.loc[mask, 'intercept'].to_numpy(),
                       bins=histogram_binnings.hist_intercept)
        self.hist_intercept = counts

        length = table.loc[mask, 'length'].to_numpy()
        tgrad = np.abs(table.loc[mask, 'time_gradient'].to_numpy())
        counts, _, _, _ = \
            plt.hist2d(length, tgrad,
                       bins=histogram_binnings.hist_tgrad_vs_length)
        self.hist_tgrad_vs_length = counts

        # We noticed an occasional pyplot error that seems to be fixed by
        # making sure that the coordinates passed to hist2d are ndarrays
        # (instead of Pandas data series)

        counts, _, _, _ = \
            plt.hist2d(length[intensity > 200], tgrad[intensity > 200],
                       bins=histogram_binnings.
                       hist_tgrad_vs_length_intensity_gt_200)
        self.hist_tgrad_vs_length_intensity_gt_200 = counts

        x = table['x'][mask]
        y = table['y'][mask]
        # event-wise, id of camera pixel which contains the image's cog:
        cog_pixid = geom.position_to_pix_index(np.array(x) * u.m,
                                               np.array(y) * u.m)
        self.cog_within_pixel = np.zeros(geom.n_pixels)
        for pix in cog_pixid:
            self.cog_within_pixel[pix] += 1
        self.cog_within_pixel_intensity_gt_200 = np.zeros(geom.n_pixels)
        # now the same for relatively bright images (intensity > 200 p.e.)
        select = intensity > 200
        for pix in cog_pixid[select]:
            self.cog_within_pixel_intensity_gt_200[pix] += 1

    def fill_pixel_wise_info(self, table, mask, histogram_binnings,
                             event_type=''):
        """
        Fills the quantities that are calculated pixel-wise

        Parameters
        ----------
        table: DL1 parameters, event-wise python table "image" from DL1 files
        mask: indicates rows that have to be used for filling this container
        histogram_binnings: container of type DL1DataCheckHistogramBins, with
        definition of the binnings of all the histograms
        fill_time_info: fill the information on the pixel pulse times; can be
        set to False e.g. for pedestal events

        Returns
        -------
        None

        """
        charge = table.col('image')[mask]

        # average charge in each pixel through the subrun:
        self.charge_mean = charge.mean(axis=0)
        self.charge_stddev = charge.std(axis=0)

        # count, for each pixel, the number of entries with charge>x pe:
        self.num_pulses_above_0010_pe = np.sum(charge > 10, axis=0)
        self.num_pulses_above_0030_pe = np.sum(charge > 30, axis=0)
        self.num_pulses_above_0100_pe = np.sum(charge > 100, axis=0)
        self.num_pulses_above_0300_pe = np.sum(charge > 300, axis=0)
        self.num_pulses_above_1000_pe = np.sum(charge > 1000, axis=0)

        counts, _, _ = \
            plt.hist(charge[charge > 0].flatten(),
                     bins=histogram_binnings.hist_pixelchargespectrum)
        self.hist_pixelchargespectrum = counts

        # for pedestal events nothing else to be done:
        if event_type == 'pedestals':
            return

        # as of ctapipe 0.7.0, pulse times can take absurd values for pixels
        # containing very little signal. For time plots we require at least 1
        # p.e. We will also exclude NaNs from the calculations

        time = table.col('peak_time')[mask]
        with warnings.catch_warnings():
            warnings.simplefilter("ignore", category=RuntimeWarning)

            # Make nan all pulse times for charges less than 1 p.e.:
            selected_entries = np.where(charge > 1, time, np.nan)
            # count how many valid pixels per event:
            n_valid_pixels = np.array([np.sum([~np.isnan(row)])
                                       for row in selected_entries])
            # mean and std dev for each pixel through the whole subrun:
            self.time_mean = np.nanmean(selected_entries, axis=0)
            self.time_stddev = np.nanstd(selected_entries, axis=0)
            # Now the average time in the camera, for each event:
            tmean = np.nanmean(selected_entries, axis=1)

            # tile it to the same shape as time, to allow subtracting it from each
            # pixel's pulse time:
            camera_time_mean = np.tile(tmean, (time.shape[1], 1)).transpose()
            # from camera mean time, to the same but excluding one pixel at a
            # time:
            camera_valid_pixels = np.tile(n_valid_pixels,
                                          (time.shape[1], 1)).transpose()
            rest_of_camera_valid_pixels = camera_valid_pixels - \
                                          np.ones(camera_valid_pixels.shape)
            mean_t_of_rest_of_camera = ((camera_time_mean *
                                         camera_valid_pixels - time) /
                                        rest_of_camera_valid_pixels)

            relative_time_t = time - mean_t_of_rest_of_camera
            selected_entries = np.where(charge > 1, relative_time_t, np.nan)
            self.relative_time_mean = np.nanmean(selected_entries, axis=0)
            self.relative_time_stddev = np.nanstd(selected_entries, axis=0)

            if event_type == 'flatfield':
                return

            selected_entries = np.where(charge > 30, time, np.nan)
            self.time_mean_above_030_pe = np.nanmean(selected_entries, axis=0)
            self.time_stddev_above_030_pe = np.nanstd(selected_entries, axis=0)


def count_trig_types(array):
    """
    Counts the trigger of each type inside array

    Parameters
    ----------
    array: ndarray of event-wise trigger types

    Returns
    -------
    an ndarray of shape (10, 2) [i, j] means we found j events of type i

    """
    ucts_trig_types, counts = np.unique(array, return_counts=True)
    # write the different trigger types, then the number of events of
    # each type. Pad to 10 entries (more than enough for trigger types):
    ucts_trig_types = np.append(ucts_trig_types, (10 - len(ucts_trig_types)) * [0])
    counts = np.append(counts, (10 - len(counts)) * [0])
    return np.array([[t, n] for t, n in zip(ucts_trig_types, counts)])

<<<<<<< HEAD
=======
class DL1DataCheckHistogramBins(Container):
    """
    Histogram bins for the DL1 Datacheck
    """
>>>>>>> d7e480b7

class DL1DataCheckHistogramBins(Container):
    # delta_t between consecutive events (ms)
    hist_delta_t = Field(np.linspace(-1.e-2, 2., 200),
                         'hist_delta_t binning')
    # pixel charge and image intensity (units: p.e):
    hist_pixelchargespectrum = Field(np.logspace(-1., 4.7, 121),
                                     'hist_pixelchargespectrum binning')
    hist_intensity = Field(np.logspace(1., 6., 101), 'hist_intensity binning')

    # dist0, width and length (units: degrees):
    hist_dist0 = Field(np.linspace(0., 2.5, 50), 'hist_dist0 binning')
    hist_dist0_intensity_gt_200 = Field(np.linspace(0., 2.5, 50),
                                        'hist_dist0_intensity_gt_200 binning')
    hist_psi = Field(np.linspace(-100., 100., 101), 'hist_psi binning')
    hist_psi_intensity_gt_200 = Field(np.linspace(-100., 100., 101),
                                      'hist_psi_intensity_gt_200 binning')

    hist_nislands = Field(np.linspace(-0.5, 29.5, 31), 'hist_nislands binning')
    hist_npixels = Field(np.linspace(0.5, 2000.5, 400), 'hist_npixels binning')

    # 2d histograms
    # width and length vs. image intensity:
    hist_width = Field(np.array([np.logspace(0.7, 5.7, 101),
                                 np.linspace(0., 0.8, 101)]),
                       'hist_width binning')
    hist_length = Field(np.array([np.logspace(0.7, 5.7, 101),
                                  np.linspace(0., 1., 101)]),
                        'hist_length binning')
    hist_skewness = Field(np.array([np.logspace(0.7, 5.7, 101),
                                    np.linspace(-4., 4., 101)]),
                          'hist_skewness binning')
    # time gradient vs. length:
    hist_tgrad_vs_length = Field(np.array([np.linspace(0., 1.0, 101),
                                           np.linspace(0., 200., 101)]),
                                 'hist_tgrad_vs_length binning')
    hist_tgrad_vs_length_intensity_gt_200 = \
        Field(np.array([np.linspace(0., 1.0, 101), np.linspace(0., 50., 101)]),
              'hist_tgrad_vs_length_intensity_gt_200 binning')
    # time intercept (image time @ charge c.o.g.) vs. image intensity:
    hist_intercept = Field(np.array([np.logspace(0.7, 5.7, 101),
                                     np.linspace(-30., 40., 101)]),
                           'hist_intercept binning')<|MERGE_RESOLUTION|>--- conflicted
+++ resolved
@@ -352,15 +352,13 @@
     counts = np.append(counts, (10 - len(counts)) * [0])
     return np.array([[t, n] for t, n in zip(ucts_trig_types, counts)])
 
-<<<<<<< HEAD
-=======
+
+
 class DL1DataCheckHistogramBins(Container):
     """
     Histogram bins for the DL1 Datacheck
     """
->>>>>>> d7e480b7
-
-class DL1DataCheckHistogramBins(Container):
+    
     # delta_t between consecutive events (ms)
     hist_delta_t = Field(np.linspace(-1.e-2, 2., 200),
                          'hist_delta_t binning')
