--- conflicted
+++ resolved
@@ -53,11 +53,7 @@
         'numba',
         'numpy',
         'pandas',
-<<<<<<< HEAD
-        'pyirf>=0.5',
-=======
         'pyirf~=0.5.0',
->>>>>>> 14c106e2
         'scipy',
         'seaborn',
         'scikit-learn',
