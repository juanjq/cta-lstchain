--- conflicted
+++ resolved
@@ -23,8 +23,4 @@
       - pytest-ordering
       - ctapipe_io_lst~=0.11.1
       - ctaplot
-<<<<<<< HEAD
-      - pyirf>=0.5
-=======
-      - pyirf~=0.5.0
->>>>>>> 14c106e2
+      - pyirf~=0.5.0