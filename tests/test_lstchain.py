from ctapipe.utils import get_dataset_path
import numpy as np
<<<<<<< HEAD
import os

test_dir = 'testfiles'

os.makedirs(test_dir, exist_ok=True)

testfile = 'gamma_test_large.simtel.gz'
dl1_file = os.path.join(test_dir, 'gamma_test_large.simtel.h5')
=======
import pytest

custom_config = {
    "events_filters": {
        "intensity": [0.3, np.inf],
        "width": [0, 10],
        "length": [0, 10],
        "wl": [0, 1],
        "r": [0, 1],
        "leakage": [0, 1]
    },
    "tailcut": {
        "picture_thresh":6,
        "boundary_thresh":2,
        "keep_isolated_pixels": True,
        "min_number_picture_neighbors": 1
    },

    "random_forest_regressor_args": {
        "max_depth": 5,
        "min_samples_leaf": 2,
        "n_jobs": 4,
        "n_estimators": 15,
    },
    "random_forest_classifier_args": {
        "max_depth": 5,
        "min_samples_leaf": 2,
        "n_jobs": 4,
        "n_estimators": 10,
    },
    "regression_features": [
        "intensity",
        "width",
        "length",
        "x",
        "y",
        "wl",
        "skewness",
        "kurtosis",
    ],
    "classification_features": [
        "intensity",
        "width",
        "length",
        "x",
        "y",
        "reco_energy",
        "reco_disp_dx",
        "reco_disp_dy"
    ],

  "allowed_tels": [1, 2, 3, 4],
  "image_extractor": "GlobalPeakWindowSum",
  "image_extractor_config": {},
  "gain_selector": "ThresholdGainSelector",
  "gain_selector_config": {
    "threshold":  4094
  }
}
>>>>>>> 01643cfa

def test_import_calib():
    from lstchain import calib

def test_import_reco():
    from lstchain import reco

def test_import_visualization():
    from lstchain import visualization

def test_import_lstio():
    from lstchain import io

@pytest.mark.run(order=1)
def test_dl0_to_dl1():
    from lstchain.reco.dl0_to_dl1 import r0_to_dl1
<<<<<<< HEAD
    infile = get_dataset_path(testfile)
    r0_to_dl1(infile, output_filename=dl1_file)
=======
    infile = get_dataset_path('gamma_test_large.simtel.gz')
    r0_to_dl1(infile, custom_config=custom_config)
>>>>>>> 01643cfa

@pytest.mark.run(order=2)
def test_build_models():
    from lstchain.reco.dl1_to_dl2 import build_models
<<<<<<< HEAD
    infile = dl1_file
    features = ['intensity', 'width', 'length']

    reg_energy, reg_disp, cls_gh = build_models(
        infile, infile,
        features,
        path_models=test_dir,
        save_models=True)
=======
    infile = 'dl1_gamma_test_large.h5'

    reg_energy, reg_disp, cls_gh = build_models(infile, infile, custom_config=custom_config, save_models=True)
>>>>>>> 01643cfa

    from sklearn.externals import joblib
    joblib.dump(reg_energy, os.path.join(test_dir, 'rf_energy.pkl'))
    joblib.dump(reg_disp, os.path.join(test_dir, 'rf_disp.pkl'))
    joblib.dump(cls_gh, os.path.join(test_dir, 'rf_cls_gh.pkl'))

@pytest.mark.run(order=3)
def test_apply_models():
    from lstchain.reco.dl1_to_dl2 import apply_models
    import pandas as pd
    from sklearn.externals import joblib

    # dl1_file = 'dl1_gamma_test_large.h5'
    dl1 = pd.read_hdf(dl1_file, key='events/LSTCam')

    # Load the trained RF for reconstruction:
    file_energy = os.path.join(test_dir, 'rf_energy.pkl')
    file_disp = os.path.join(test_dir, 'rf_disp.pkl')
    file_cls_gh = os.path.join(test_dir, 'rf_cls_gh.pkl')

    reg_energy = joblib.load(file_energy)
    reg_disp = joblib.load(file_disp)
    reg_cls_gh = joblib.load(file_cls_gh)


    dl2 = apply_models(dl1, reg_cls_gh, reg_energy, reg_disp, custom_config=custom_config)
    dl2.to_hdf('dl2_gamma_test_large.h5', key='events/LSTCam')

<<<<<<< HEAD
def test_merge_events_tables():
    from lstchain.io import merge_events_tables
    from shutil import copyfile
    import os
    import pandas as pd

    dl1_copy = dl1_file.replace('.h5', '_copy.h5')
    merged_file = os.path.join(test_dir, 'merged.h5')
    copyfile(dl1_file, dl1_copy)
    files = [os.path.join(test_dir, f) for f in os.listdir(test_dir) if f.endswith('.h5')]
    merge_events_tables(files, merged_file, events_table='events')
    assert os.path.exists(merged_file)
    df = pd.read_hdf(dl1_file, key='events/LSTCam')
    df_merged = pd.read_hdf(merged_file, key='events/LSTCam')
    assert len(df_merged) == 2 * len(df)
    os.remove(dl1_copy)
    os.remove(merged_file)


=======

@pytest.mark.last
>>>>>>> 01643cfa
def test_clean_test_files():
    """
    Function to clean the test files created by the previous test
    """
<<<<<<< HEAD
    import shutil
    shutil.rmtree(test_dir)
=======
    import os
    os.remove('dl1_gamma_test_large.h5')
    os.remove('cls_gh.sav')
    os.remove('reg_disp_vector.sav')
    os.remove('reg_energy.sav')
    os.remove('rf_disp.pkl')
    os.remove('rf_energy.pkl')
    os.remove('rf_cls_gh.pkl')
    os.remove('dl2_gamma_test_large.h5')

>>>>>>> 01643cfa

def test_disp_vector():
    from lstchain.reco.utils import disp_vector
    dx = np.cos(np.pi/3 * np.ones(3))
    dy = np.sin(np.pi/3 * np.ones(3))
    disp_angle = np.pi/3 * np.ones(3)
    disp_norm = np.ones(3)
    disp_sign = np.ones(3)
    disp_dx, disp_dy = disp_vector(disp_norm, disp_angle, disp_sign)
    np.testing.assert_array_equal([dx, dy], [disp_dx, disp_dy])


def test_disp_to_pos():
    from lstchain.reco.utils import disp_to_pos
    x = np.random.rand(3)
    y = np.random.rand(3)
    cog_x = np.random.rand(3)
    cog_y = np.random.rand(3)
    X, Y = disp_to_pos(x, y, cog_x, cog_y)
    np.testing.assert_array_equal([X, Y], [x+cog_x, y+cog_y])


def test_change_frame_camera_sky():
    from lstchain.reco.utils import sky_to_camera, camera_to_sky
    import astropy.units as u
    x = np.random.rand(1) * u.m
    y = np.random.rand(1) * u.m
    focal_length = 5 * u.m
    pointing_alt = np.pi/3. * u.rad
    pointing_az = 0. * u.rad

    sky_pos = camera_to_sky(x, y, focal_length, pointing_alt, pointing_az)
    cam_pos = sky_to_camera(sky_pos.alt, sky_pos.az, focal_length, pointing_alt, pointing_az)
    np.testing.assert_almost_equal([x, y], [cam_pos.x, cam_pos.y])


def test_polar_cartesian():
    from lstchain.reco.utils import polar_to_cartesian, cartesian_to_polar
    X = [-0.5, 0.5]
    Y = [-0.5, 0.5]
    for x in X:
        for y in Y:
            p = cartesian_to_polar(x, y)
            np.testing.assert_almost_equal((x, y), polar_to_cartesian(*p))<|MERGE_RESOLUTION|>--- conflicted
+++ resolved
@@ -1,15 +1,5 @@
 from ctapipe.utils import get_dataset_path
 import numpy as np
-<<<<<<< HEAD
-import os
-
-test_dir = 'testfiles'
-
-os.makedirs(test_dir, exist_ok=True)
-
-testfile = 'gamma_test_large.simtel.gz'
-dl1_file = os.path.join(test_dir, 'gamma_test_large.simtel.h5')
-=======
 import pytest
 
 custom_config = {
@@ -69,7 +59,6 @@
     "threshold":  4094
   }
 }
->>>>>>> 01643cfa
 
 def test_import_calib():
     from lstchain import calib
@@ -86,36 +75,20 @@
 @pytest.mark.run(order=1)
 def test_dl0_to_dl1():
     from lstchain.reco.dl0_to_dl1 import r0_to_dl1
-<<<<<<< HEAD
-    infile = get_dataset_path(testfile)
-    r0_to_dl1(infile, output_filename=dl1_file)
-=======
     infile = get_dataset_path('gamma_test_large.simtel.gz')
     r0_to_dl1(infile, custom_config=custom_config)
->>>>>>> 01643cfa
 
 @pytest.mark.run(order=2)
 def test_build_models():
     from lstchain.reco.dl1_to_dl2 import build_models
-<<<<<<< HEAD
-    infile = dl1_file
-    features = ['intensity', 'width', 'length']
-
-    reg_energy, reg_disp, cls_gh = build_models(
-        infile, infile,
-        features,
-        path_models=test_dir,
-        save_models=True)
-=======
     infile = 'dl1_gamma_test_large.h5'
 
     reg_energy, reg_disp, cls_gh = build_models(infile, infile, custom_config=custom_config, save_models=True)
->>>>>>> 01643cfa
 
     from sklearn.externals import joblib
-    joblib.dump(reg_energy, os.path.join(test_dir, 'rf_energy.pkl'))
-    joblib.dump(reg_disp, os.path.join(test_dir, 'rf_disp.pkl'))
-    joblib.dump(cls_gh, os.path.join(test_dir, 'rf_cls_gh.pkl'))
+    joblib.dump(reg_energy, 'rf_energy.pkl')
+    joblib.dump(reg_disp, 'rf_disp.pkl')
+    joblib.dump(cls_gh, 'rf_cls_gh.pkl')
 
 @pytest.mark.run(order=3)
 def test_apply_models():
@@ -123,13 +96,13 @@
     import pandas as pd
     from sklearn.externals import joblib
 
-    # dl1_file = 'dl1_gamma_test_large.h5'
+    dl1_file = 'dl1_gamma_test_large.h5'
     dl1 = pd.read_hdf(dl1_file, key='events/LSTCam')
 
     # Load the trained RF for reconstruction:
-    file_energy = os.path.join(test_dir, 'rf_energy.pkl')
-    file_disp = os.path.join(test_dir, 'rf_disp.pkl')
-    file_cls_gh = os.path.join(test_dir, 'rf_cls_gh.pkl')
+    file_energy = 'rf_energy.pkl'
+    file_disp = 'rf_disp.pkl'
+    file_cls_gh = 'rf_cls_gh.pkl'
 
     reg_energy = joblib.load(file_energy)
     reg_disp = joblib.load(file_disp)
@@ -139,38 +112,12 @@
     dl2 = apply_models(dl1, reg_cls_gh, reg_energy, reg_disp, custom_config=custom_config)
     dl2.to_hdf('dl2_gamma_test_large.h5', key='events/LSTCam')
 
-<<<<<<< HEAD
-def test_merge_events_tables():
-    from lstchain.io import merge_events_tables
-    from shutil import copyfile
-    import os
-    import pandas as pd
-
-    dl1_copy = dl1_file.replace('.h5', '_copy.h5')
-    merged_file = os.path.join(test_dir, 'merged.h5')
-    copyfile(dl1_file, dl1_copy)
-    files = [os.path.join(test_dir, f) for f in os.listdir(test_dir) if f.endswith('.h5')]
-    merge_events_tables(files, merged_file, events_table='events')
-    assert os.path.exists(merged_file)
-    df = pd.read_hdf(dl1_file, key='events/LSTCam')
-    df_merged = pd.read_hdf(merged_file, key='events/LSTCam')
-    assert len(df_merged) == 2 * len(df)
-    os.remove(dl1_copy)
-    os.remove(merged_file)
-
-
-=======
 
 @pytest.mark.last
->>>>>>> 01643cfa
 def test_clean_test_files():
     """
     Function to clean the test files created by the previous test
     """
-<<<<<<< HEAD
-    import shutil
-    shutil.rmtree(test_dir)
-=======
     import os
     os.remove('dl1_gamma_test_large.h5')
     os.remove('cls_gh.sav')
@@ -181,7 +128,6 @@
     os.remove('rf_cls_gh.pkl')
     os.remove('dl2_gamma_test_large.h5')
 
->>>>>>> 01643cfa
 
 def test_disp_vector():
     from lstchain.reco.utils import disp_vector
